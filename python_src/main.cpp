// Membrane Dynamics in 3D using Discrete Differential Geometry (Mem3DG)
//
// This Source Code Form is subject to the terms of the Mozilla Public
// License, v. 2.0. If a copy of the MPL was not distributed with this
// file, You can obtain one at http://mozilla.org/MPL/2.0/.
//
// Copyright (c) 2020:
//     Laboratory for Computational Cellular Mechanobiology
//     Cuncheng Zhu (cuzhu@eng.ucsd.edu)
//     Christopher T. Lee (ctlee@ucsd.edu)
//     Ravi Ramamoorthi (ravir@cs.ucsd.edu)
//     Padmini Rangamani (prangamani@eng.ucsd.edu)
//
#include <cstdarg>
#include <cstddef>
#include <pybind11/eigen.h>
#include <pybind11/functional.h>
#include <pybind11/iostream.h>
#include <pybind11/pybind11.h>
#include <pybind11/stl.h>

#include "Eigen/src/Core/util/Constants.h"

#include "mem3dg/solver/integrator/conjugate_gradient.h"
#include "mem3dg/solver/mesh_process.h"
#include "mem3dg/solver/system.h"
#include "visualization.h"

#include <geometrycentral/surface/rich_surface_mesh_data.h>
#include <geometrycentral/surface/surface_mesh.h>

#include "mem3dg/mem3dg"
#include "pybind11/cast.h"

namespace gc = ::geometrycentral;
namespace mem3dg {
namespace solver {
namespace integrator {
namespace py = pybind11;

// Initialize the `pymem3dg` module
PYBIND11_MODULE(_core, pymem3dg) {
  pymem3dg.doc() = "Python wrapper around the DDG solver C++ library.";

#pragma region integrators
  // ==========================================================
  // =============     Integrator Template      ===============
  // ==========================================================
  //   py::class_<Integrator> integrator(pymem3dg, "Integrator", R"delim(
  //         The integrator
  //     )delim");
  //   integrator.def(py::init<System &, double, double, double, double,
  //   std::string,
  //                           bool, std::string, std::size_t>(),
  //                  py::arg("f"), py::arg("dt"), py::arg("total_time"),
  //                  py::arg("tSave"), py::arg("tolerance"),
  //                  py::arg("outputDir"), py::arg("ifAdaptiveStep") = true,
  //                  py::arg("trajFileName") = "traj.nc", py::arg("verbosity")
  //                  = 3, R"delim(
  //         Integrator constructor
  //       )delim");
  //   integrator.def("saveData", &Integrator::saveData,
  //                  R"delim(
  //           save data to output directory
  //       )delim");
  //   integrator.def("saveRichData", &Integrator::saveRichData,
  //   py::arg("plyName"),
  //                  "save to richData and output .ply file to output
  //                  directory", R"delim(
  //           save data to output directory
  //       )delim");
  // #ifdef MEM3DG_WITH_NETCDF
  //   integrator.def("saveNetcdfData", &Integrator::saveNetcdfData,
  //                  "save to netcdf file in output directory",
  //                  R"delim(
  //           save data to output directory
  //       )delim");
  // #endif

  // ==========================================================
  // =============     Velocity Verlet          ===============
  // ==========================================================
  py::class_<VelocityVerlet> velocityverlet(pymem3dg, "VelocityVerlet",
                                            R"delim(
        Velocity Verlet integration
    )delim");

  velocityverlet.def(py::init<System &, double, double, double, double,
                              std::string, std::size_t>(),
                     py::arg("system"), py::arg("characteristicTimeStep"),
                     py::arg("totalTime"), py::arg("savePeriod"),
                     py::arg("tolerance"), py::arg("outputDirectory"),
                     py::arg("frame") = 0,
                     R"delim(
        Velocity Verlet integrator constructor
      )delim");

  velocityverlet.def_readwrite("ifOutputTrajFile",
                               &VelocityVerlet::ifOutputTrajFile, R"delim(
          if output trajectory file
      )delim");
  velocityverlet.def_readwrite("ifOutputMeshFile",
                               &VelocityVerlet::ifOutputMeshFile, R"delim(
          if output mesh file
      )delim");
  velocityverlet.def_readwrite("ifPrintToConsole",
                               &VelocityVerlet::ifPrintToConsole, R"delim(
          if print to console
      )delim");
  velocityverlet.def_readwrite("updateGeodesicsPeriod",
                               &VelocityVerlet::updateGeodesicsPeriod,
                               R"delim(
          period of update geodesics
      )delim");
  velocityverlet.def_readwrite("processMeshPeriod",
                               &VelocityVerlet::processMeshPeriod,
                               R"delim(
          period of processing mesh
      )delim");
  velocityverlet.def_readwrite("trajFileName", &VelocityVerlet::trajFileName,
                               R"delim(
          name of the trajectory file 
      )delim");
  velocityverlet.def_readwrite("ifAdaptiveStep",
                               &VelocityVerlet::ifAdaptiveStep,
                               R"delim(
          option to scale time step according to mesh size
      )delim");
  velocityverlet.def_readwrite("isCapEnergy", &VelocityVerlet::isCapEnergy,
                               R"delim(
          option to exit if exceed initial energy cap
      )delim");
  velocityverlet.def_readwrite("outputDirectory",
                               &VelocityVerlet::outputDirectory,
                               R"delim(
        collapse small triangles
      )delim");

  velocityverlet.def("integrate", &VelocityVerlet::integrate,
                     R"delim(
          integrate 
      )delim");
  velocityverlet.def("status", &VelocityVerlet::status,
                     R"delim(
          status computation and thresholding
      )delim");
  velocityverlet.def("march", &VelocityVerlet::march,
                     R"delim(
          stepping forward 
      )delim");
  velocityverlet.def("saveData", &VelocityVerlet::saveData,
                     py::arg("ifOutputTrajFile"), py::arg("ifOutputMeshFile"),
                     py::arg("ifPrintToConsole"),
                     R"delim(
          save data to output directory
      )delim");
  velocityverlet.def("step", &VelocityVerlet::step, py::arg("n"),
                     R"delim(
          step for n iterations
      )delim");

  // ==========================================================
  // =============     Forward Euelr            ===============
  // ==========================================================
  py::class_<Euler> euler(pymem3dg, "Euler", R"delim(
        forward euler (gradient descent) integration
    )delim");

  euler.def(py::init<System &, double, double, double, double, std::string,
                     std::size_t>(),
            py::arg("system"), py::arg("characteristicTimeStep"),
            py::arg("totalTime"), py::arg("savePeriod"), py::arg("tolerance"),
            py::arg("outputDirectory"), py::arg("frame") = 0,
            R"delim(
        Euler integrator (steepest descent) constructor
      )delim");
  euler.def(py::init<System &, double, double, std::string>(),
            py::arg("system"), py::arg("characteristicTimeStep"),
            py::arg("tolerance"), py::arg("outputDirectory"),
            R"delim(
        Euler integrator (steepest descent) constructor
      )delim");
  /**
   * @brief state variable
   */
  euler.def_readonly("EXIT", &Euler::EXIT,
                     R"delim(
          Flag for terminating the simulation
      )delim");
  euler.def_readonly("timeStep", &Euler::timeStep,
                     R"delim(
          time step
      )delim");

  /**
   * @brief attributes, integration optionsP
   */
  euler.def_readonly("characteristicTimeStep", &Euler::characteristicTimeStep,
                     R"delim(
          characteristic time step
      )delim");
  euler.def_readonly("totalTime", &Euler::totalTime,
                     R"delim(
          time limit
      )delim");
  euler.def_readonly("savePeriod", &Euler::savePeriod,
                     R"delim(
         period of saving output data
      )delim");
  euler.def_readonly("tolerance", &Euler::tolerance,
                     R"delim(
          tolerance for termination
      )delim");
  euler.def_readwrite("ifOutputTrajFile", &Euler::ifOutputTrajFile, R"delim(
          if output trajectory file
      )delim");
  euler.def_readwrite("ifOutputMeshFile", &Euler::ifOutputMeshFile, R"delim(
          if output mesh file
      )delim");
  euler.def_readwrite("ifPrintToConsole", &Euler::ifPrintToConsole, R"delim(
          if print to console
      )delim");
  euler.def_readwrite("updateGeodesicsPeriod", &Euler::updateGeodesicsPeriod,
                      R"delim(
          period of update geodesics
      )delim");
  euler.def_readwrite("processMeshPeriod", &Euler::processMeshPeriod,
                      R"delim(
          period of processing mesh
      )delim");
  euler.def_readwrite("trajFileName", &Euler::trajFileName,
                      R"delim(
          name of the trajectory file 
      )delim");
  euler.def_readwrite("ifAdaptiveStep", &Euler::ifAdaptiveStep,
                      R"delim(
          option to scale time step according to mesh size
      )delim");
  euler.def_readwrite("outputDirectory", &Euler::outputDirectory,
                      R"delim(
        collapse small triangles
      )delim");
  euler.def_readwrite("ifJustGeometryPly", &Euler::ifJustGeometryPly,
                      R"delim(
           save .ply with just geometry
      )delim");
  euler.def_readwrite("isBacktrack", &Euler::isBacktrack,
                      R"delim(
         whether do backtracking line search
      )delim");
  euler.def_readwrite("rho", &Euler::rho,
                      R"delim(
          backtracking coefficient
      )delim");
  euler.def_readwrite("c1", &Euler::c1,
                      R"delim(
          Wolfe condition parameter
      )delim");

  /**
   * @brief methods
   */
  euler.def("integrate", &Euler::integrate,
            R"delim(
            integrate
        )delim");

  euler.def("status", &Euler::status,
            R"delim(
          status computation and thresholding
      )delim");
  euler.def("march", &Euler::march,
            R"delim(
          stepping forward 
      )delim");
  euler.def("saveData", &Euler::saveData, py::arg("ifOutputTrajFile"),
            py::arg("ifOutputMeshFile"), py::arg("ifPrintToConsole"),
            R"delim(
          save data to output directory
      )delim");
  euler.def("step", &Euler::step, py::arg("n"),
            R"delim(
          step for n iterations
      )delim");

#ifdef MEM3DG_WITH_NETCDF
  euler.def("createMutableNetcdfFile", &Euler::createMutableNetcdfFile,
            py::arg("isContinue"),
            R"delim(
          create netcdf file
      )delim");
  euler.def("saveMutableNetcdfData", &Euler::saveMutableNetcdfData,
            R"delim(
          write to netcdf file
      )delim");
  euler.def("closeMutableNetcdfFile", &Euler::closeMutableNetcdfFile,
            R"delim(
          close netcdf file
      )delim");

#endif

  // ==========================================================
  // =============     Conjugate Gradient       ===============
  // ==========================================================
  py::class_<ConjugateGradient> conjugategradient(pymem3dg, "ConjugateGradient",
                                                  R"delim(
        conjugate Gradient propagator
    )delim");

  conjugategradient.def(py::init<System &, double, double, double, double,
                                 std::string, std::size_t>(),
                        py::arg("system"), py::arg("characteristicTimeStep"),
                        py::arg("totalTime"), py::arg("savePeriod"),
                        py::arg("tolerance"), py::arg("outputDirectory"),
                        py::arg("frame") = 0,
                        R"delim(
        Conjugate Gradient optimizer constructor
      )delim");

  /**
   * @brief attributes, integration options
   */
  conjugategradient.def_readonly("characteristicTimeStep",
                                 &ConjugateGradient::characteristicTimeStep,
                                 R"delim(
          characteristic time step
      )delim");
  conjugategradient.def_readonly("totalTime", &ConjugateGradient::totalTime,
                                 R"delim(
          time limit
      )delim");
  conjugategradient.def_readonly("savePeriod", &ConjugateGradient::savePeriod,
                                 R"delim(
         period of saving output data
      )delim");
  conjugategradient.def_readonly("tolerance", &ConjugateGradient::tolerance,
                                 R"delim(
          tolerance for termination
      )delim");
  conjugategradient.def_readwrite(
      "ifOutputTrajFile", &ConjugateGradient::ifOutputTrajFile, R"delim(
          if output trajectory file
      )delim");
  conjugategradient.def_readwrite(
      "ifOutputMeshFile", &ConjugateGradient::ifOutputMeshFile, R"delim(
          if output mesh file
      )delim");
  conjugategradient.def_readwrite(
      "ifPrintToConsole", &ConjugateGradient::ifPrintToConsole, R"delim(
          if print to console
      )delim");
  conjugategradient.def_readwrite("updateGeodesicsPeriod",
                                  &ConjugateGradient::updateGeodesicsPeriod,
                                  R"delim(
          period of update geodesics
      )delim");
  conjugategradient.def_readwrite("processMeshPeriod",
                                  &ConjugateGradient::processMeshPeriod,
                                  R"delim(
          period of processing mesh
      )delim");
  conjugategradient.def_readwrite("trajFileName",
                                  &ConjugateGradient::trajFileName,
                                  R"delim(
          name of the trajectory file 
      )delim");
  conjugategradient.def_readwrite("ifAdaptiveStep",
                                  &ConjugateGradient::ifAdaptiveStep,
                                  R"delim(
          option to scale time step according to mesh size
      )delim");
  conjugategradient.def_readwrite("outputDirectory",
                                  &ConjugateGradient::outputDirectory,
                                  R"delim(
        collapse small triangles
      )delim");
  conjugategradient.def_readwrite("ifJustGeometryPly",
                                  &ConjugateGradient::ifJustGeometryPly,
                                  R"delim(
           save .ply with just geometry
      )delim");
  conjugategradient.def_readwrite("isBacktrack",
                                  &ConjugateGradient::isBacktrack,
                                  R"delim(
         whether do backtracking line search
      )delim");
  conjugategradient.def_readwrite("rho", &ConjugateGradient::rho,
                                  R"delim(
          backtracking coefficient
      )delim");
  conjugategradient.def_readwrite("c1", &ConjugateGradient::c1,
                                  R"delim(
          Wolfe condition parameter
      )delim");
  conjugategradient.def_readwrite("restartPeriod",
                                  &ConjugateGradient::restartPeriod,
                                  R"delim(
          option to restart conjugate gradient using gradient descent 
      )delim");

  conjugategradient.def_readwrite("constraintTolerance",
                                  &ConjugateGradient::constraintTolerance,
                                  R"delim(
            tolerance for constraints
      )delim");
  conjugategradient.def_readwrite("isAugementedLagrangian",
                                  &ConjugateGradient::isAugmentedLagrangian,
                                  R"delim(
            whether use augmented lagrangian method 
      )delim");

  /**
   * @brief methods
   */
  conjugategradient.def("integrate", &ConjugateGradient::integrate,
                        R"delim(
          integrate 
      )delim");
  conjugategradient.def("status", &ConjugateGradient::status,
                        R"delim(
          status computation and thresholding
      )delim");
  conjugategradient.def("march", &ConjugateGradient::march,
                        R"delim(
          stepping forward 
      )delim");
  conjugategradient.def(
      "saveData", &ConjugateGradient::saveData, py::arg("ifOutputTrajFile"),
      py::arg("ifOutputMeshFile"), py::arg("ifPrintToConsole"),
      R"delim(
          save data to output directory
      )delim");
  conjugategradient.def("step", &ConjugateGradient::step, py::arg("n"),
                        R"delim(
          step for n iterations
      )delim");

#pragma endregion integrators

#pragma region forces
  // ==========================================================
  // =============     Forces             ===============
  // ==========================================================
  py::class_<Forces> forces(pymem3dg, "Forces",
                            R"delim(
        The forces object
    )delim");
  forces.def(
      "getSurfaceTension", [](Forces &s) { return s.surfaceTension; },
      py::return_value_policy::copy,
      R"delim(
          get the Surface tension
      )delim");
  forces.def(
      "getOsmoticPressure", [](Forces &s) { return s.osmoticPressure; },
      py::return_value_policy::copy,
      R"delim(
          get the osmotic pressure
      )delim");

  /**
   * @brief Mechanical force
   */
  forces.def(
      "getDeviatoricForceVec",
      [](Forces &s) { return toMatrix(s.deviatoricForceVec); },
      py::return_value_policy::copy,
      R"delim(
          get the deviatoric force of the system
      )delim");
  forces.def(
      "getBendingForceVec",
      [](Forces &s) { return toMatrix(s.bendingForceVec); },
      py::return_value_policy::copy,
      R"delim(
          get the bending force of the system
      )delim");
  forces.def(
      "getBendingForceVec_areaGrad",
      [](Forces &s) { return toMatrix(s.bendingForceVec_areaGrad); },
      py::return_value_policy::copy,
      R"delim(
          get the area gradient component of the bending force of the system
      )delim");
  forces.def(
      "getBendingForceVec_gaussVec",
      [](Forces &s) { return toMatrix(s.bendingForceVec_gaussVec); },
      py::return_value_policy::copy,
      R"delim(
          get the the gaussian curvature vector component of the bending force of the system
      )delim");
  forces.def(
      "getBendingForceVec_schlafliVec",
      [](Forces &s) { return toMatrix(s.bendingForceVec_schlafliVec); },
      py::return_value_policy::copy,
      R"delim(
          get the Schlaflic (smoothing) component of the bending force of the system
      )delim");
  forces.def(
      "getCapillaryForceVec",
      [](Forces &s) { return toMatrix(s.capillaryForceVec); },
      py::return_value_policy::copy,
      R"delim(
          get the tension-induced capillary Force
      )delim");
  forces.def(
      "getLineCapillaryForceVec",
      [](Forces &s) { return toMatrix(s.lineCapillaryForceVec); },
      py::return_value_policy::copy,
      R"delim(
          get the interfacial line tension
      )delim");
  forces.def(
      "getExternalForceVec",
      [](Forces &s) { return toMatrix(s.externalForceVec); },
      py::return_value_policy::copy,
      R"delim(
          get the externally-applied Force
      )delim");
  forces.def(
      "getOsmoticForceVec",
      [](Forces &s) { return toMatrix(s.osmoticForceVec); },
      py::return_value_policy::copy,
      R"delim(
          get the osmotic force
      )delim");
  forces.def(
      "getAdsorptionForceVec",
      [](Forces &s) { return toMatrix(s.adsorptionForceVec); },
      py::return_value_policy::copy,
      R"delim(
          get the adsorption force
      )delim");
  forces.def(
      "getAggregationForceVec",
      [](Forces &s) { return toMatrix(s.aggregationForceVec); },
      py::return_value_policy::copy,
      R"delim(
          get the aggregation force
      )delim");
  forces.def(
      "getExternalForceVec",
      [](Forces &s) { return toMatrix(s.externalForceVec); },
      py::return_value_policy::copy,
      R"delim(
          get the external force
      )delim");
  forces.def(
      "getMechanicalForceVec",
      [](Forces &s) { return toMatrix(s.mechanicalForceVec); },
      py::return_value_policy::copy,
      R"delim(
          get the the total mechanical force
      )delim");

  /**
   * @brief Chemical Potential
   */
  forces.def(
      "getBendingPotential",
      [](Forces &s) { return toMatrix(s.bendingPotential); },
      py::return_value_policy::copy,
      R"delim(
          get the bending potential
      )delim");
  forces.def(
      "getDeviatoricPotential",
      [](Forces &s) { return toMatrix(s.deviatoricPotential); },
      py::return_value_policy::copy,
      R"delim(
          get the deviatoric potential
      )delim");
  forces.def(
      "getInteriorPenaltyPotential",
      [](Forces &s) { return toMatrix(s.interiorPenaltyPotential); },
      py::return_value_policy::copy,
      R"delim(
          get the interior point potential
      )delim");
  forces.def(
      "getAdsorptionPotential",
      [](Forces &s) { return toMatrix(s.adsorptionPotential); },
      py::return_value_policy::copy,
      R"delim(
          get the adsorption potential
      )delim");
  forces.def(
      "getAggregationPotential",
      [](Forces &s) { return toMatrix(s.aggregationPotential); },
      py::return_value_policy::copy,
      R"delim(
          get the aggregation potential
      )delim");
  forces.def(
      "getDiffusionPotential",
      [](Forces &s) { return toMatrix(s.diffusionPotential); },
      py::return_value_policy::copy,
      R"delim(
          get the diffusion Potential
      )delim");
  forces.def(
      "getChemicalPotential",
      [](Forces &s) { return toMatrix(s.chemicalPotential); },
      py::return_value_policy::copy,
      R"delim(
          get the chemical Potential
      )delim");

#pragma endregion forces

#pragma region mesh_mutator
  // ==========================================================
  // =============     MeshMutator              ===============
  // ==========================================================
  py::class_<MeshProcessor::MeshRegularizer> meshregularizer(pymem3dg,
                                                             "MeshRegularizer",
                                                             R"delim(
        The mesh mutator settings 
    )delim");
  meshregularizer.def(py::init<>(),
                      R"delim(
       meshmutator constructor
      )delim");
  meshregularizer.def_readwrite("Kst", &MeshProcessor::MeshRegularizer::Kst,
                                R"delim(
          get Vertex shifting constant 
      )delim");
  meshregularizer.def_readwrite("Ksl", &MeshProcessor::MeshRegularizer::Ksl,
                                R"delim(
          get Local stretching modulus 
      )delim");
  meshregularizer.def_readwrite("Kse", &MeshProcessor::MeshRegularizer::Kse,
                                R"delim(
          get Edge spring constant 
      )delim");
  meshregularizer.def("readReferenceData",
                      static_cast<void (MeshProcessor::MeshRegularizer::*)(
                          std::string, std::size_t)>(
                          &MeshProcessor::MeshRegularizer::readReferenceData),
                      py::arg("referenceMesh"), py::arg("nSub"),
                      R"delim(
          read data from reference mesh
      )delim");
  meshregularizer.def(
      "readReferenceData",
      static_cast<void (MeshProcessor::MeshRegularizer::*)(
          Eigen::Matrix<std::size_t, Eigen::Dynamic, 3> &,
          Eigen::Matrix<double, Eigen::Dynamic, 3> &, std::size_t)>(
          &MeshProcessor::MeshRegularizer::readReferenceData),
      py::arg("topologyMatrix"), py::arg("vertexMatrix"), py::arg("nSub"),
      R"delim(
          read data from reference mesh
      )delim");

  py::class_<MeshProcessor::MeshMutator> meshmutator(pymem3dg, "MeshMutator",
                                                     R"delim(
        The mesh mutator settings 
    )delim");
  meshmutator.def(py::init<>(),
                  R"delim(
       meshmutator constructor
      )delim");
  meshmutator.def_readonly("isFlipEdge",
                           &MeshProcessor::MeshMutator::isFlipEdge,
                           R"delim(
          get the option of whether do edge flip
      )delim");
  meshmutator.def_readonly("isSplitEdge",
                           &MeshProcessor::MeshMutator::isSplitEdge,
                           R"delim(
          get the option of whether split edge to grow mesh
      )delim");
  meshmutator.def_readonly("isCollapseEdge",
                           &MeshProcessor::MeshMutator::isCollapseEdge,
                           R"delim(
          get the option of whether Collapse edge to grow mesh
      )delim");
  meshmutator.def_readonly("isChangeTopology",
                           &MeshProcessor::MeshMutator::isChangeTopology,
                           R"delim(
          get the option of change topology
      )delim");

  /**
   * @brief vertex shifting
   */
  meshmutator.def_readwrite("isShiftVertex",
                            &MeshProcessor::MeshMutator::isShiftVertex,
                            R"delim(
          get the option of whether do vertex shift  
      )delim");

  /**
   * @brief mesh smoothing
   */
  meshmutator.def_readwrite("isSmoothenMesh",
                            &MeshProcessor::MeshMutator::isSmoothenMesh,
                            R"delim(
          whether conduct mesh smoothing operation
      )delim");

  /**
   * @brief flipping criterion
   */
  meshmutator.def_readwrite("flipNonDelaunay",
                            &MeshProcessor::MeshMutator::flipNonDelaunay,
                            R"delim(
          whether flip non-Delaunay edge
      )delim");
  meshmutator.def_readwrite(
      "flipNonDelaunayRequireFlat",
      &MeshProcessor::MeshMutator::flipNonDelaunayRequireFlat,
      R"delim(
          whether require flatness condition when flipping non-Delaunay edge
      )delim");

  /**
   * @brief splitting criterion
   */
  meshmutator.def_readwrite("splitLarge",
                            &MeshProcessor::MeshMutator::splitLarge,
                            R"delim(
          split edge with large faces
      )delim");
  meshmutator.def_readwrite("splitLong", &MeshProcessor::MeshMutator::splitLong,
                            R"delim(
          split long edge
      )delim");
  meshmutator.def_readwrite("splitCurved",
                            &MeshProcessor::MeshMutator::splitCurved,
                            R"delim(
          split edge on high curvature domain
      )delim");
  meshmutator.def_readwrite("splitSharp",
                            &MeshProcessor::MeshMutator::splitSharp,
                            R"delim(
          split edge with sharp membrane property change
      )delim");
  meshmutator.def_readwrite("splitFat", &MeshProcessor::MeshMutator::splitFat,
                            R"delim(
          split obtuse triangle
      )delim");
  meshmutator.def_readwrite("splitSkinnyDelaunay",
                            &MeshProcessor::MeshMutator::splitSkinnyDelaunay,
                            R"delim(
          split poor aspected triangle that is still Delaunay
      )delim");
  meshmutator.def_readwrite("minimumEdgeLength",
                            &MeshProcessor::MeshMutator::minimumEdgeLength,
                            R"delim(
          minimum edge length 
      )delim");

  /**
   * @brief collapsing criterion
   */
  meshmutator.def_readwrite("collapseSkinny",
                            &MeshProcessor::MeshMutator::collapseSkinny,
                            R"delim(
          collapse skinny triangles
      )delim");
  meshmutator.def_readwrite("collapseSmall",
                            &MeshProcessor::MeshMutator::collapseSmall,
                            R"delim(
          collapse small triangles
      )delim");
  meshmutator.def_readwrite("collapseFlat",
                            &MeshProcessor::MeshMutator::collapseFlat,
                            R"delim(
         collapse flat edge
      )delim");
  meshmutator.def_readwrite("curvTol", &MeshProcessor::MeshMutator::curvTol,
                            R"delim(
          tolerance for curvature approximation
      )delim");
  meshmutator.def_readwrite("targetFaceArea",
                            &MeshProcessor::MeshMutator::targetFaceArea,
                            R"delim(
          target face area 
      )delim");

  py::class_<MeshProcessor> meshprocessor(pymem3dg, "MeshProcessor",
                                          R"delim(
        The mesh processor settings 
    )delim");
  meshprocessor.def(py::init<>(),
                    R"delim(
       meshprocessor constructor
      )delim");
  meshprocessor.def_readwrite("meshMutator", &MeshProcessor::meshMutator,
                              R"delim(
          meshMutator struct
      )delim");
  meshprocessor.def_readwrite("meshRegularizer",
                              &MeshProcessor::meshRegularizer,
                              R"delim(
          meshRegularizer struct
      )delim");
  meshprocessor.def_readonly("isMeshMutate", &MeshProcessor::isMeshMutate,
                             R"delim(
          get the option of whether do mesh mutation
      )delim");
  meshprocessor.def_readonly("isMeshRegularize",
                             &MeshProcessor::isMeshRegularize,
                             R"delim(
          get the option of whether do mesh regularization
      )delim");
#pragma endregion mesh_mutator

#pragma region system
  // ==========================================================
  // =============          System              ===============
  // ==========================================================
  py::class_<System> system(pymem3dg, "System",
                            R"delim(
        The system
    )delim");

  /**
   * @brief Constructors by .ply file
   */
  system.def(py::init<std::string, EigenVectorX1d &, EigenVectorX3dr &,
                      Parameters &, double>(),
             py::arg("inputMesh"), py::arg("proteinDensity"),
             py::arg("velocity"), py::arg("parameters"), py::arg("time") = 0,
             R"delim(
        System constructor with .ply files. 
      )delim");
  system.def(py::init<std::string, Parameters &, double>(),
             py::arg("inputMesh"), py::arg("parameters"), py::arg("time") = 0,

             R"delim(
        System constructor with .ply files. 
      )delim");
  system.def(
      py::init<std::string, EigenVectorX1d &, EigenVectorX3dr &, double>(),
      py::arg("inputMesh"), py::arg("proteinDensity"), py::arg("velocity"),
      py::arg("time") = 0,
      R"delim(
        System constructor with .ply files. 
      )delim");
  system.def(py::init<std::string, double>(), py::arg("inputMesh"),
             py::arg("time") = 0,
             R"delim(
        System constructor with .ply files. 
      )delim");

  /**
   * @brief Constructors by matrices
   */
  system.def(py::init<EigenVectorX3sr &, EigenVectorX3dr &, EigenVectorX1d &,
                      EigenVectorX3dr &, Parameters &, double>(),
             py::arg("topologyMatrix"), py::arg("vertexMatrix"),
             py::arg("proteinDensity"), py::arg("velocity"),
             py::arg("parameters"), py::arg("time") = 0,
             R"delim(
        System constructor with Matrices 
      )delim");
  system.def(
      py::init<EigenVectorX3sr &, EigenVectorX3dr &, Parameters &, double>(),
      py::arg("topologyMatrix"), py::arg("vertexMatrix"), py::arg("parameters"),
      py::arg("time") = 0,
      R"delim(
        System constructor with Matrices 
      )delim");
  system.def(py::init<EigenVectorX3sr &, EigenVectorX3dr &, EigenVectorX1d &,
                      EigenVectorX3dr &, double>(),
             py::arg("topologyMatrix"), py::arg("vertexMatrix"),
             py::arg("proteinDensity"), py::arg("velocity"),
             py::arg("time") = 0,
             R"delim(
        System constructor with Matrices 
      )delim");
  system.def(py::init<EigenVectorX3sr &, EigenVectorX3dr &, double>(),
             py::arg("topologyMatrix"), py::arg("vertexMatrix"),
             py::arg("time") = 0,
             R"delim(
        System constructor with Matrices 
      )delim");

  /**
   * @brief Constructors by NetCDF trajectory file
   */
#ifdef MEM3DG_WITH_NETCDF
  system.def(py::init<std::string, int, Parameters &>(), py::arg("trajFile"),
             py::arg("startingFrame"), py::arg("parameters"),
             R"delim(
        System constructor with NetCDF trajectory file
      )delim");
  system.def(py::init<std::string, int>(), py::arg("trajFile"),
             py::arg("startingFrame"),
             R"delim(
        System constructor with NetCDF trajectory file
      )delim");
#endif

  /**
   * @brief Initializing arguments
   */
  system.def_readwrite("parameters", &System::parameters,
                       R"delim(
          get the Parameters struct
      )delim");
  system.def_readwrite("meshProcessor", &System::meshProcessor,
                       R"delim(
          get the mesh processor object
      )delim");
  system.def_readwrite("time", &System::time,
                       R"delim(
          get the time
      )delim");

  /**
   * @brief    Geometric properties (Geometry central) getter
   */
  system.def_readonly("surfaceArea", &System::surfaceArea,
                      R"delim(
          get the surface area of the mesh
      )delim");
  system.def_readonly("volume", &System::volume,
                      R"delim(
          get the enclosed volume of the mesh
      )delim");
  system.def(
      "getLumpedMassMatrix",
      [](System &s) { return s.vpg->vertexLumpedMassMatrix; },
      py::return_value_policy::copy,
      R"delim(
          get the lumped mass matrix of the mesh
      )delim");
  system.def(
      "getCotanLaplacian", [](System &s) { return s.vpg->cotanLaplacian; },
      py::return_value_policy::copy,
      R"delim(
          get the Cotan Laplacian matrix of the mesh
      )delim");
  system.def(
      "getVertexNormals",
      [](System &s) { return toMatrix(s.vpg->vertexNormals); },
      py::return_value_policy::copy,
      R"delim(
          get angle-weighted normal on vertices
      )delim");
  system.def(
      "getInputVertexPositions",
      [](System &s) {
        return gc::EigenMap<double, 3>(s.vpg->inputVertexPositions);
      },
      py::return_value_policy::copy,
      R"delim(
          get the vertex position matrix
      )delim");
  system.def(
      "getFaceVertexMatrix",
      [](System &s) { return s.mesh->getFaceVertexMatrix<std::size_t>(); },
      py::return_value_policy::copy,
      R"delim(
          get the face vertex matrix
      )delim");
  system.def(
      "getVertexAdjacencyMatrix", [](System &s) { return s.vpg->d0; },
      py::return_value_policy::copy,
      R"delim(
          get the signed E-V vertex adjacency matrix, equivalent of d0 operator
      )delim");
  system.def(
      "getEdgeAdjacencyMatrix", [](System &s) { return s.vpg->d1; },
      py::return_value_policy::copy,
      R"delim(
          get the signed F-E edge adjacency matrix, equivalent of d1 operator
      )delim");
  system.def(
      "getVertexDualAreas",
      [](System &s) { return s.vpg->vertexDualAreas.raw(); },
      py::return_value_policy::copy,
      R"delim(
          get vertex dual area
      )delim");
  system.def(
      "getVertexMeanCurvatures",
      [](System &s) {
        s.vpg->requireVertexMeanCurvatures();
        return s.vpg->vertexMeanCurvatures.raw();
      },
      py::return_value_policy::copy,
      R"delim(
          get the integrated scalar mean curvature
      )delim");
  system.def(
      "getVertexGaussianCurvatures",
      [](System &s) {
        s.vpg->requireVertexGaussianCurvatures();
        return s.vpg->vertexGaussianCurvatures.raw();
      },
      py::return_value_policy::copy,
      R"delim(
          get the integrated scalar Gaussian Curvature
      )delim");
  system.def(
      "getVertexGaussianCurvatureVectors",
      [](System &s) {
        auto vector = s.computeVertexGaussianCurvatureVectors();
        return toMatrix(vector);
      },
      py::return_value_policy::copy,
      R"delim(
          get the integrated vector Gaussian Curvature
      )delim");
  system.def(
      "getVertexVolumeVariationVectors",
      [](System &s) {
        auto vector = s.computeVertexVolumeVariationVectors();
        return toMatrix(vector);
      },
      py::return_value_policy::copy,
      R"delim(
          get the integrated vector Volume Variation (dual area)
      )delim");
  system.def(
      "getVertexMeanCurvatureVectors",
      [](System &s) {
        auto vector = s.computeVertexMeanCurvatureVectors();
        return toMatrix(vector);
      },
      py::return_value_policy::copy,
      R"delim(
          get the integrated vector Mean Curvature
      )delim");
  system.def(
      "getVertexSchlafliVectors",
      [](System &s) {
        auto vector = s.computeVertexSchlafliVectors();
        return toMatrix(vector);
      },
      py::return_value_policy::copy,
      R"delim(
          get the vertex Schlafli Vectors
      )delim");

  /**
   * @brief    geometry setter
   */
  system.def(
      "setInputVertexPositions",
      [](System &s, EigenVectorX3dr newGeo) {
        gc::EigenMap<double, 3>(s.vpg->inputVertexPositions) = newGeo;
      },
      R"delim(
<<<<<<< HEAD
          get the vertex position matrix
=======
          set the vertex position matrix
>>>>>>> 1da728ff
      )delim");

  /**
   * @brief Membrane dynamics properties (Mem3DG)
   */
  system.def(
      "getForces", [](System &s) { return s.forces; },
      py::return_value_policy::copy,
      R"delim(
          get the pointwise spontaneous curvature
      )delim");
  system.def(
      "getEnergy", [](System &s) { return s.energy; },
      py::return_value_policy::copy,
      R"delim(
          get the pointwise spontaneous curvature
      )delim");
  system.def(
      "getSpontaneousCurvature", [](System &s) { return s.H0.raw(); },
      py::return_value_policy::copy,
      R"delim(
          get the pointwise spontaneous curvature
      )delim");
  system.def(
      "getVelocity",
      [](System &s) { return gc::EigenMap<double, 3>(s.velocity); },
      py::return_value_policy::copy,
      R"delim(
          get the vertex velocity matrix
      )delim");
  system.def(
      "getProteinDensity", [](System &s) { return s.proteinDensity.raw(); },
      py::return_value_policy::copy,
      R"delim(
          get the protein Density
      )delim");

  /**
   * @brief Method: force computation
   */
  system.def(
      "computePhysicalForcing",
      static_cast<void (System::*)(double)>(&System::computePhysicalForcing),
      py::arg("timeStep") = 0,
      R"delim(
            compute all the forces
        )delim");
  //   system.def("computeBendingForce", &System::computeBendingForce,
  //              py::return_value_policy::copy,
  //              R"delim(
  //           compute the bending force
  //       )delim");
  //   system.def("computeChemicalPotential", &System::computeChemicalPotential,
  //              py::return_value_policy::copy,
  //              R"delim(
  //           compute the chemical potential
  //       )delim");
  //   system.def("computeCapillaryForce", &System::computeCapillaryForce,
  //              py::return_value_policy::copy,
  //              R"delim(
  //           compute the capillary force
  //       )delim");
  //   system.def("computeOsmoticForce", &System::computeOsmoticForce,
  //              py::return_value_policy::copy,
  //              R"delim(
  //           compute the osmotic force
  //       )delim");
  //   system.def("computeLineCapillaryForce",
  //   &System::computeLineCapillaryForce,
  //              py::return_value_policy::copy,
  //              R"delim(
  //           compute the LineTensionForce
  //       )delim");
  system.def("prescribeExternalForce", &System::prescribeExternalForce,
             py::return_value_policy::copy,
             R"delim(
            prescribe the External Force
        )delim");
  system.def("computeDPDForces", &System::computeDPDForces, py::arg("dt"),
             R"delim(
            compute the DPDForces
        )delim");

  /**
   * @brief Method: Energy computation
   */
  system.def("computeTotalEnergy", &System::computeTotalEnergy,
             R"delim(
          compute the total energy, where total energy = kinetic energy + potential energy - external work
      )delim");
  system.def(
      "computeIntegratedPower",
      static_cast<double (System::*)(double)>(&System::computeIntegratedPower),
      py::arg("dt"),
      R"delim(
            Intermediate function to integrate the power
        )delim");
  //   system.def("computeL1Norm", &System::computeL1Norm,
  //              R"delim(
  //                    compute error norm
  //             Args:
  //                   force (:py:class:`list`): mesh vertex force
  //         )delim");

  /**
   * @brief Method: initialize System
   */
  system.def("initialize", &System::initialize, py::arg("nMutation") = 0,
             py::arg("ifMute") = false,
             R"delim(
          initialize the system
      )delim");

  /**
   * @brief Method: updateGeodesics
   */
  system.def("updateGeodesicsDistance", &System::updateGeodesicsDistance,
             R"delim(
          update the geodesics and related configurations
      )delim");

  /**
   * @brief Method: updateVertexPosition
   */
  system.def("updateConfigurations", &System::updateConfigurations,
             R"delim(
          update the system configuration due to changes in state variables (e.g vertex positions or protein density)
      )delim");

  /**
   * @brief Method: I/O
   */
  system.def("saveRichData", &System::saveRichData, py::arg("pathToSave"),
             py::arg("isJustGeometry") = false,
             R"delim(
          save snapshot data to directory
      )delim");

  /**
   * @brief Method: mutate the mesh
   */
  system.def("mutateMesh", &System::mutateMesh, py::arg("nMutation") = 1,
             R"delim(
          mutate the mesh 
      )delim");

  /**
   * @brief Method: test force computation
   */
  system.def("testForceComputation",
             py::overload_cast<const double, const EigenVectorX3dr,
                               const EigenVectorX1d, const Energy>(
                 &System::testForceComputation),
             py::arg("timeStep"), py::arg("previousPosition"),
             py::arg("previousProteinDensity"), py::arg("previousEnergy"),
             R"delim(
          test force computation by validating energy decrease (reverse mode)
      )delim");
  system.def("testForceComputation",
             py::overload_cast<const double>(&System::testForceComputation),
             py::arg("timeStep"),
             R"delim(
          test force computation by validating energy decrease (forward mode)
      )delim");

  /**
   * @brief Method: smoothen the mesh
   */
  system.def("smoothenMesh", &System::smoothenMesh, py::arg("initStep"),
             py::arg("target"), py::arg("maxIteration"),
             R"delim(
          smoothen the mesh using bending force
      )delim");
#pragma endregion system

#pragma region parameters
  // ==========================================================
  // =============   Simulation parameters      ===============
  // ==========================================================
  py::class_<Parameters::Boundary> boundary(pymem3dg, "Boundary", R"delim(
        The boundary conditions
    )delim");
  boundary.def(py::init<>());
  boundary.def_readwrite("shapeBoundaryCondition",
                         &Parameters::Boundary::shapeBoundaryCondition,
                         R"delim(
          get the option of "roller", "pin", "fixed", or "none" to specify shape boundary condition.
      )delim");
  boundary.def_readwrite("proteinBoundaryCondition",
                         &Parameters::Boundary::proteinBoundaryCondition,
                         R"delim(
          get the option of "pin", or "none" to specify protein boundary condition.
      )delim");

  py::class_<Parameters::Variation> variation(pymem3dg, "Variation", R"delim(
        Variation
    )delim");
  variation.def(py::init<>());
  variation.def_readwrite("isProteinVariation",
                          &Parameters::Variation::isProteinVariation,
                          R"delim(
          get the option of whether simulate protein variation
      )delim");
  variation.def_readwrite("isShapeVariation",
                          &Parameters::Variation::isShapeVariation,
                          R"delim(
          get the option of whether simulate shape variation
      )delim");
  variation.def_readwrite("geodesicMask", &Parameters::Variation::geodesicMask,
                          R"delim(
          get domain of shape variation
      )delim");

  py::class_<Parameters::Bending> bending(pymem3dg, "Bending", R"delim(
        The bending parameters
    )delim");
  bending.def(py::init<>());
  bending.def_readwrite("Kd", &Parameters::Bending::Kd,
                        R"delim(
          get deviatoric rigidity of the membrane 
      )delim");
  bending.def_readwrite("Kdc", &Parameters::Bending::Kdc,
                        R"delim(
          get constant of deviatoric modulus vs protein density
      )delim");
  bending.def_readwrite("Kb", &Parameters::Bending::Kb,
                        R"delim(
          get Bending rigidity of the bare membrane 
      )delim");
  bending.def_readwrite("Kbc", &Parameters::Bending::Kbc,
                        R"delim(
          get constant of bending modulus vs protein density
      )delim");
  bending.def_readwrite("H0c", &Parameters::Bending::H0c,
                        R"delim(
          get constant of spontaneous curvature vs protein density
      )delim");
  bending.def_readwrite("relation", &Parameters::Bending::relation,
                        R"delim(
          get relation between H0 and protein densit, "linear" or "hill"
      )delim");

  py::class_<Parameters::Tension> tension(pymem3dg, "Tension", R"delim(
        The surface tension parameters
    )delim");
  tension.def(py::init<>());
  tension.def_readwrite("isConstantSurfaceTension",
                        &Parameters::Tension::isConstantSurfaceTension,
                        R"delim(
          get the option of whether adopt constant surface tension 
      )delim");
  tension.def_readwrite("Ksg", &Parameters::Tension::Ksg,
                        R"delim(
          get Global stretching modulus 
      )delim");
  tension.def_readwrite("A_res", &Parameters::Tension::A_res,
                        R"delim(
          get area reservoir
      )delim");
  tension.def_readwrite("At", &Parameters::Tension::At,
                        R"delim(
          get preferred surface area
      )delim");
  tension.def_readwrite("lambdaSG", &Parameters::Tension::lambdaSG,
                        R"delim(
          get augmented Lagrangian parameter for area
      )delim");

  py::class_<Parameters::Osmotic> osmotic(pymem3dg, "Osmotic", R"delim(
        The osmotic pressure parameters
    )delim");
  osmotic.def_readwrite("Kv", &Parameters::Osmotic::Kv,
                        R"delim(
          get Volume regularization 
      )delim");
  osmotic.def_readwrite("V_res", &Parameters::Osmotic::V_res,
                        R"delim(
          get volume reservoir
      )delim");
  osmotic.def_readwrite("Vt", &Parameters::Osmotic::Vt,
                        R"delim(
          get the preferred volume
      )delim");
  osmotic.def_readwrite("cam", &Parameters::Osmotic::cam,
                        R"delim(
          get the ambient concentration 
      )delim");
  osmotic.def_readwrite("n", &Parameters::Osmotic::n,
                        R"delim(
          get the enclosed solute amount
      )delim");
  osmotic.def_readwrite("isPreferredVolume",
                        &Parameters::Osmotic::isPreferredVolume,
                        R"delim(
          get the option of whether adopt the preferred volume parametrization  
      )delim");
  osmotic.def_readwrite("isConstantOsmoticPressure",
                        &Parameters::Osmotic::isConstantOsmoticPressure,
                        R"delim(
          get the option of whether adopt constant osmotic pressure
      )delim");
  osmotic.def_readwrite("lambdaV", &Parameters::Osmotic::lambdaV,
                        R"delim(
          get augmented Lagrangian parameter for volume
      )delim");

  py::class_<Parameters::Adsorption> adsorption(pymem3dg, "Adsorption",
                                                R"delim(
        The adsorption parameters
    )delim");
  adsorption.def_readwrite("epsilon", &Parameters::Adsorption::epsilon,
                           R"delim(
          get adsorption energy per protein
      )delim");

  py::class_<Parameters::Aggregation> aggregation(pymem3dg, "Aggregation",
                                                  R"delim(
        The aggregation parameters
    )delim");
  aggregation.def_readwrite("chi", &Parameters::Aggregation::chi,
                            R"delim(
          get aggregation energy 
      )delim");

  py::class_<Parameters::External> external(pymem3dg, "External",
                                            R"delim(
        The external force parameters
    )delim");
  external.def(
      "setForm",
      [](Parameters::External &external,
         std::function<EigenVectorX3dr(EigenVectorX3dr, EigenVectorX1d, double,
                                       EigenVectorX1d)>
             &externalForceFunction) { external.form = externalForceFunction; },
      R"delim(
          get the vertex position matrix
      )delim");

  py::class_<Parameters::DPD> dpd(pymem3dg, "DPD",
                                  R"delim(
        The DPD parameters
    )delim");
  dpd.def_readwrite("gamma", &Parameters::DPD::gamma,
                    R"delim(
          get Dissipation coefficient 
      )delim");

  py::class_<Parameters::Dirichlet> dirichlet(pymem3dg, "Dirichlet",
                                              R"delim(
        The Dirichlet energy parameters
    )delim");
  dirichlet.def_readwrite("eta", &Parameters::Dirichlet::eta,
                          R"delim(
          get coefficient
      )delim");

  py::class_<Parameters::SelfAvoidance> selfAvoidance(pymem3dg, "SelfAvoidance",
                                                      R"delim(
        The SelfAvoidance energy parameters
    )delim");
  selfAvoidance.def_readwrite("d", &Parameters::SelfAvoidance::d,
                              R"delim(
          get coefficient of limit distance
      )delim");
  selfAvoidance.def_readwrite("mu", &Parameters::SelfAvoidance::mu,
                              R"delim(
          get coefficient of penalty coefficient
      )delim");
  selfAvoidance.def_readwrite("n", &Parameters::SelfAvoidance::n,
                              R"delim(
          get the number excluding neighborhood layers 
      )delim");
  selfAvoidance.def_readwrite("p", &Parameters::SelfAvoidance::p,
                              R"delim(
          get the period factor of self-avoidance computation
      )delim");

  py::class_<Parameters::Point> point(pymem3dg, "Point",
                                      R"delim(
        The Point energy parameters
    )delim");
  point.def_readwrite("pt", &Parameters::Point::pt,
                      R"delim(
          get the point
      )delim");
  point.def_readwrite("isFloatVertex", &Parameters::Point::isFloatVertex,
                      R"delim(
          whether use floating vertex option
      )delim");

  py::class_<Parameters::Protein> protein(pymem3dg, "Protein",
                                          R"delim(
        The protein distribution parameters
    )delim");
  protein.def_readwrite("profile", &Parameters::Protein::profile, R"delim(
          get the profile type: 'gaussian' or 'tanh'
      )delim");
  protein.def_readwrite(
      "geodesicProteinDensityDistribution",
      &Parameters::Protein::geodesicProteinDensityDistribution, R"delim(
          get (initial) protein density
      )delim");
  protein.def_readwrite("tanhSharpness", &Parameters::Protein::tanhSharpness,
                        R"delim(
          get protein density sharpness of tanh transition
      )delim");
  protein.def_readwrite("proteinInteriorPenalty",
                        &Parameters::Protein::proteinInteriorPenalty,
                        R"delim(
          get interior point parameter for protein density
      )delim");

  py::class_<Parameters> parameters(pymem3dg, "Parameters", R"delim(
        The parameters
    )delim");
  parameters.def(py::init<>());
  //   parameters.def(
  //       py::init<double, double, double, EigenVectorX1d, double, double,
  //       double,
  //                double, double, double, double, double, double, double,
  //                double, double, double, double, EigenVectorX1d, double,
  //                double, double, double, double, double, double, double,
  //                std::string>(),
  //       py::arg("Kb") = 0, py::arg("Kbc") = 0, py::arg("H0c") = 0,
  //       py::arg("protein0") = Eigen::MatrixXd::Constant(1, 1, 1),
  //       py::arg("Ksg") = 0, py::arg("A_res") = 0, py::arg("Kst") = 0,
  //       py::arg("Ksl") = 0, py::arg("Kse") = 0, py::arg("Kv") = 0,
  //       py::arg("V_re") = 0, py::arg("eta") = 0, py::arg("epsilon") = 0,
  //       py::arg("Bc") = 0, py::arg("gamma") = 0, py::arg("Vt") = -1,
  //       py::arg("cam") = 0, py::arg("temp") = 0,
  //       py::arg("pt") = Eigen::MatrixXd::Constant(1, 1, 1), py::arg("Kf") =
  //       0, py::arg("conc") = -1, py::arg("height") = 0, py::arg("radius") =
  //       0, py::arg("lambdaSG") = 0, py::arg("lambdaV") = 0,
  //       py::arg("proteinInteriorPenalty") = 1e-7, py::arg("sharpness") =
  //       20, py::arg("relation") = "linear");
  parameters.def_readwrite("bending", &Parameters::bending,
                           R"delim(
          bending parameters
      )delim");
  parameters.def_readwrite("tension", &Parameters::tension,
                           R"delim(
          tension parameters
      )delim");
  parameters.def_readwrite("osmotic", &Parameters::osmotic,
                           R"delim(
        "osmotic parameters
      )delim");
  parameters.def_readwrite("adsorption", &Parameters::adsorption,
                           R"delim(
          adsorption parameters
      )delim");
  parameters.def_readwrite("aggregation", &Parameters::aggregation,
                           R"delim(
          aggregation parameters
      )delim");
  parameters.def_readwrite("dirichlet", &Parameters::dirichlet,
                           R"delim(
          dirichlet parameters
      )delim");
  parameters.def_readwrite("selfAvoidance", &Parameters::selfAvoidance,
                           R"delim(
          selfAvoidance parameters
      )delim");
  parameters.def_readwrite("dpd", &Parameters::dpd,
                           R"delim(
          dpd parameters
      )delim");
  parameters.def_readwrite("external", &Parameters::external,
                           R"delim(
          external parameters
      )delim");
  parameters.def_readwrite("boundary", &Parameters::boundary,
                           R"delim(
          boundary parameters
      )delim");
  parameters.def_readwrite("point", &Parameters::point,
                           R"delim(
          point parameters
      )delim");
  parameters.def_readwrite("protein", &Parameters::protein,
                           R"delim(
          protein parameters
      )delim");
  parameters.def_readwrite("variation", &Parameters::variation,
                           R"delim(
          variation parameters
      )delim");
  parameters.def_readwrite("temperature", &Parameters::temperature,
                           R"delim(
          get Temperature 
      )delim");
  parameters.def_readwrite("proteinMobility", &Parameters::proteinMobility,
                           R"delim(
          get protein mobility constant 
      )delim");
  parameters.def_readwrite("damping", &Parameters::damping,
                           R"delim(
          get damping constant 
      )delim");
#pragma endregion parameters

#pragma region energy
  // ==========================================================
  // =============   Free energy                ===============
  // ==========================================================
  py::class_<Energy> energy(pymem3dg, "Energy", R"delim(
        The energy
    )delim");
  energy.def(py::init<>());
  energy.def_readwrite("totalEnergy", &Energy::totalEnergy,
                       R"delim(
          get total Energy of the system  
      )delim");
  energy.def_readwrite("kineticEnergy", &Energy::kineticEnergy,
                       R"delim(
          get kinetic energy of the membrane  
      )delim");
  energy.def_readwrite("potentialEnergy", &Energy::potentialEnergy,
                       R"delim(
          get potential energy of the membrane  
      )delim");
  energy.def_readwrite("bendingEnergy", &Energy::bendingEnergy,
                       R"delim(
          get bending energy of the membrane  
      )delim");
  energy.def_readwrite("deviatoricEnergy", &Energy::deviatoricEnergy,
                       R"delim(
          get deviatoric energy of the membrane  
      )delim");
  energy.def_readwrite("surfaceEnergy", &Energy::surfaceEnergy,
                       R"delim(
          get stretching energy of the membrane  
      )delim");
  energy.def_readwrite("pressureEnergy", &Energy::pressureEnergy,
                       R"delim(
          get work of pressure within membrane  
      )delim");
  energy.def_readwrite("adsorptionEnergy", &Energy::adsorptionEnergy,
                       R"delim(
          get adsorption energy of the membrane protein  
      )delim");
  energy.def_readwrite("aggregationEnergy", &Energy::aggregationEnergy,
                       R"delim(
          get aggregation energy of the membrane protein  
      )delim");
  energy.def_readwrite("dirichletEnergy", &Energy::dirichletEnergy,
                       R"delim(
          get  line tension (dirichlet) energy of interface energy
      )delim");
  energy.def_readwrite("externalWork", &Energy::externalWork,
                       R"delim(
          get work of external force 
      )delim");
  energy.def_readwrite("proteinInteriorPenalty",
                       &Energy::proteinInteriorPenalty,
                       R"delim(
          get protein interior penalty energy (numerical energy)
      )delim");

#pragma endregion energy

#pragma region visualization
  // ==========================================================
  // =============   Visualization              ===============
  // ==========================================================
  /**
   * @brief visualization drivers
   */

  pymem3dg.def("visualize", &visualize, py::arg("f"),
               R"delim(
          visualization of the system object
      )delim");

  pymem3dg.def(
      "snapshot_ply", &snapshot_ply,
      " Visualize .ply file in polysope with options of additional quantities",
      py::arg("fileName"), py::arg("options"), py::arg("transparency") = 1,
      py::arg("fov") = 50, py::arg("edgeWidth") = 1);

  pymem3dg.def(
      "animate_ply", &animate_ply,
      " Visualize .ply files in polysope with options of additional quantities",
      py::arg("framesDir"), py::arg("options"), py::arg("frameNum"),
      py::arg("mapMinLim") = 0, py::arg("mapMaxLim") = 0,
      py::arg("transparency") = 1, py::arg("fov") = 50,
      py::arg("edgeWidth") = 1);

#ifdef MEM3DG_WITH_NETCDF
  pymem3dg.def(
      "snapshot_nc", &snapshot_nc, "Visualize netcdf file in single frame",
      py::arg("fileName"), py::arg("options"), py::arg("frame"),
      py::arg("transparency") = 1, py::arg("angle") = 0, py::arg("fov") = 50,
      py::arg("edgeWidth") = 1, py::arg("isShow") = true,
      py::arg("isSave") = false, py::arg("screenshotName") = "screenshot.png");

  pymem3dg.def("animate_nc", &animate_nc,
               "Animate netcdf file with options of additional quantities",
               py::arg("fileName"), py::arg("options"),
               py::arg("transparency") = 1, py::arg("fov") = 50,
               py::arg("edgeWidth") = 1);
#endif

  /**
   * @brief visualization options
   */
  py::class_<Quantities> quantities(pymem3dg, "Quantities", R"delim(
        The quantities for visualization
    )delim");
  quantities.def(py::init<>());
  quantities.def_readwrite("protein_density", &Quantities::protein_density,
                           R"delim(
        visualize protein density
      )delim");
  quantities.def_readwrite("ref_coord", &Quantities::ref_coord,
                           R"delim(
        visualize reference coordinate 
      )delim");
  quantities.def_readwrite("velocity", &Quantities::velocity,
                           R"delim(
        visualize velocity
      )delim");
  quantities.def_readwrite("mean_curvature", &Quantities::mean_curvature,
                           R"delim(
        visualize mean_curvature
      )delim");
  quantities.def_readwrite("gauss_curvature", &Quantities::gauss_curvature,
                           R"delim(
        visualize gaussian curvature
      )delim");
  quantities.def_readwrite("spon_curvature", &Quantities::spon_curvature,
                           R"delim(
       visualize spontaneous curvature
      )delim");
  quantities.def_readwrite("ext_force", &Quantities::ext_force,
                           R"delim(
        visualize external force
      )delim");
  quantities.def_readwrite("avoidance_force", &Quantities::avoidance_force,
                           R"delim(
        visualize self avoidance force
      )delim");
  quantities.def_readwrite("physical_force", &Quantities::physical_force,
                           R"delim(
        visualize (total) physical force
      )delim");
  quantities.def_readwrite("capillary_force", &Quantities::capillary_force,
                           R"delim(
        visualize capillary_force
      )delim");
  quantities.def_readwrite("osmotic_force", &Quantities::osmotic_force,
                           R"delim(
        visualize osmotic_force
      )delim");
  quantities.def_readwrite("bending_force", &Quantities::bending_force,
                           R"delim(
        visualize bending force
      )delim");
  quantities.def_readwrite("deviatoric_force", &Quantities::deviatoric_force,
                           R"delim(
        visualize deviatoric force
      )delim");
  quantities.def_readwrite("line_force", &Quantities::line_force,
                           R"delim(
       visualize line tension force
      )delim");
  quantities.def_readwrite("adsorption_force", &Quantities::adsorption_force,
                           R"delim(
       visualize adsorption force
      )delim");
  quantities.def_readwrite("aggregation_force", &Quantities::aggregation_force,
                           R"delim(
       visualize aggregation force
      )delim");
  quantities.def_readwrite("mask", &Quantities::mask,
                           R"delim(
        visualize mask for integration
      )delim");
  quantities.def_readwrite("H_H0", &Quantities::H_H0,
                           R"delim(
        visualize H - H0
      )delim");
  quantities.def_readwrite("the_point", &Quantities::the_point,
                           R"delim(
        visualize "the" point
      )delim");
  quantities.def_readwrite("smoothing_mask", &Quantities::smoothing_mask,
                           R"delim(
        visualize the smoothing mask
      )delim");
  quantities.def_readwrite("chemical_potential",
                           &Quantities::chemical_potential,
                           R"delim(
        visualize total chemical potential
      )delim");
  quantities.def_readwrite("bending_potential", &Quantities::bending_potential,
                           R"delim(
        visualize bending component of chemical potential
      )delim");
  quantities.def_readwrite("deviatoric_potential",
                           &Quantities::deviatoric_potential,
                           R"delim(
        visualize deviatoric component of chemical potential
      )delim");
  quantities.def_readwrite("diffusion_potential",
                           &Quantities::diffusion_potential,
                           R"delim(
        visualize diffusion component of chemical potential
      )delim");
  quantities.def_readwrite("adsorption_potential",
                           &Quantities::adsorption_potential,
                           R"delim(
        visualize adsorption component of chemical potential
      )delim");
  quantities.def_readwrite("aggregation_potential",
                           &Quantities::aggregation_potential,
                           R"delim(
        visualize aggregation component of chemical potential
      )delim");

#pragma endregion visualization

#pragma region mesh_io
  // ==========================================================
  // =============      mesh generation    ===============
  // ==========================================================
  pymem3dg.def(
      "getCylinder", &getCylinderMatrix,
      "get topology and vertex position matrix of a non-capped cylinder",
      py::arg("radius"), py::arg("radialSubdivision"),
      py::arg("axialSubdivision"), py::arg("frequency") = 1,
      py::arg("amplitude") = 0);

  pymem3dg.def("getIcosphere", &getIcosphereMatrix,
               "get topology and vertex position matrix of icosphere",
<<<<<<< HEAD
               py::arg("Radius"), py::arg("subdivision") = 0);
=======
               py::arg("radius"), py::arg("subdivision") = 0);
>>>>>>> 1da728ff

  pymem3dg.def("getTetrahedron", &getTetrahedronMatrix,
               "get topology and vertex position matrix of tetrahedron");

  pymem3dg.def("getDiamond", &getDiamondMatrix,
               "get topology and vertex position matrix of diamond",
               py::arg("dihedral"));

  pymem3dg.def("getHexagon", &getHexagonMatrix,
               "get topology and vertex position matrix of Hexagon",
               py::arg("radius"), py::arg("subdivision") = 0);

  pymem3dg.def(
      "subdivide",
      py::overload_cast<Eigen::Matrix<std::size_t, Eigen::Dynamic, 3> &,
                        Eigen::Matrix<double, Eigen::Dynamic, 3> &,
                        std::size_t>(&subdivide),
      "subdivide the mesh", py::arg("face"), py::arg("vertex"),
      py::arg("nSub"));

  pymem3dg.def(
      "loopSubdivide",
      py::overload_cast<Eigen::Matrix<std::size_t, Eigen::Dynamic, 3> &,
                        Eigen::Matrix<double, Eigen::Dynamic, 3> &,
                        std::size_t>(&loopSubdivide),
      "subdivide the mesh in Loop scheme", py::arg("face"), py::arg("vertex"),
      py::arg("nSub"));

  pymem3dg.def("readMesh", &readMesh,
               "read vertex and face matrix from .ply file",
               py::arg("plyName"));

  pymem3dg.def("readData", py::overload_cast<std::string &>(&readData),
               "read data in the format of matrix from .ply file",
               py::arg("plyName"));
  pymem3dg.def("readData",
               py::overload_cast<std::string &, std::string &>(&readData),
               "read data in the format of matrix from .ply file",
               py::arg("plyName"), py::arg("elementName"));
  pymem3dg.def(
      "readData",
      py::overload_cast<std::string &, std::string &, std::string &>(&readData),
      "read data in the format of matrix from .ply file", py::arg("plyName"),
      py::arg("elementName"), py::arg("propertyName"));

  pymem3dg.def("processSoup", &processSoup, "process polygon soup",
               py::arg("meshName"));

#pragma endregion mesh_io
};
} // namespace integrator
} // namespace solver
} // namespace mem3dg<|MERGE_RESOLUTION|>--- conflicted
+++ resolved
@@ -1047,11 +1047,7 @@
         gc::EigenMap<double, 3>(s.vpg->inputVertexPositions) = newGeo;
       },
       R"delim(
-<<<<<<< HEAD
-          get the vertex position matrix
-=======
           set the vertex position matrix
->>>>>>> 1da728ff
       )delim");
 
   /**
@@ -1787,11 +1783,7 @@
 
   pymem3dg.def("getIcosphere", &getIcosphereMatrix,
                "get topology and vertex position matrix of icosphere",
-<<<<<<< HEAD
-               py::arg("Radius"), py::arg("subdivision") = 0);
-=======
                py::arg("radius"), py::arg("subdivision") = 0);
->>>>>>> 1da728ff
 
   pymem3dg.def("getTetrahedron", &getTetrahedronMatrix,
                "get topology and vertex position matrix of tetrahedron");
