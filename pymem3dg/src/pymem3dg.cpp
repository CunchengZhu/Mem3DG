// Membrane Dynamics in 3D using Discrete Differential Geometry (Mem3DG)
//
// This Source Code Form is subject to the terms of the Mozilla Public
// License, v. 2.0. If a copy of the MPL was not distributed with this
// file, You can obtain one at http://mozilla.org/MPL/2.0/.
//
// Copyright (c) 2020:
//     Laboratory for Computational Cellular Mechanobiology
//     Cuncheng Zhu (cuzhu@eng.ucsd.edu)
//     Christopher T. Lee (ctlee@ucsd.edu)
//     Ravi Ramamoorthi (ravir@cs.ucsd.edu)
//     Padmini Rangamani (prangamani@eng.ucsd.edu)
//

#include <cstdarg>
#include <cstddef>
#include <pybind11/eigen.h>
#include <pybind11/iostream.h>
#include <pybind11/pybind11.h>
#include <pybind11/stl.h>

#include "Eigen/src/Core/util/Constants.h"
#include "mem3dg/solver/mem3dg.h"
#include "mem3dg/solver/mesh.h"

#include <geometrycentral/surface/rich_surface_mesh_data.h>
#include <geometrycentral/surface/surface_mesh.h>

#include "mem3dg/solver/integrator.h"
#include "mem3dg/solver/system.h"
#include "pybind11/cast.h"

namespace gc = ::geometrycentral;
namespace mem3dg {
namespace py = pybind11;

// Initialize the `pymem3dg` module
PYBIND11_MODULE(pymem3dg, pymem3dg) {
  pymem3dg.doc() = "Python wrapper around the DDG solver C++ library.";

  // ==========================================================
  // =============     Integrator Template      ===============
  // ==========================================================
  py::class_<Integrator> integrator(pymem3dg, "Integrator", R"delim(
        The integrator
    )delim");
  integrator.def(py::init<System &, double, double, double, double, std::string,
                          bool, std::string, size_t>(),
                 py::arg("f"), py::arg("dt"), py::arg("total_time"),
                 py::arg("tSave"), py::arg("tolerance"), py::arg("outputDir"),
                 py::arg("isAdaptiveStep") = true,
                 py::arg("trajFileName") = "traj.nc", py::arg("verbosity") = 3,
                 R"delim(
        Integrator constructor
      )delim");
  integrator.def("saveData", &Integrator::saveData,
                 R"delim(
          save data to output directory
      )delim");
  integrator.def("saveRichData", &Integrator::saveRichData, py::arg("plyName"),
                 "save to richData and output .ply file to output directory",
                 R"delim(
          save data to output directory
      )delim");
#ifdef MEM3DG_WITH_NETCDF
  integrator.def("saveNetcdfData", &Integrator::saveNetcdfData,
                 "save to netcdf file in output directory",
                 R"delim(
          save data to output directory
      )delim");
#endif

  // ==========================================================
  // =============     Velocity Verlet          ===============
  // ==========================================================
  py::class_<VelocityVerlet> velocityverlet(pymem3dg, "VelocityVerlet",
                                            R"delim(
        Velocity Verlet integration
    )delim");

  velocityverlet.def(py::init<System &, double, double, double, double,
                              std::string, bool, std::string, size_t>(),
                     py::arg("f"), py::arg("dt"), py::arg("total_time"),
                     py::arg("tSave"), py::arg("tolerance"),
                     py::arg("outputDir"), py::arg("isAdaptiveStep") = true,
                     py::arg("trajFileName") = "traj.nc",
                     py::arg("verbosity") = 3,
                     R"delim(
        Velocity Verlet integrator constructor
      )delim");
  velocityverlet.def("integrate", &VelocityVerlet::integrate,
                     R"delim(
          integrate 
      )delim");
  velocityverlet.def("status", &VelocityVerlet::status,
                     R"delim(
          status computation and thresholding
      )delim");
  velocityverlet.def("march", &VelocityVerlet::march,
                     R"delim(
          stepping forward 
      )delim");
  velocityverlet.def("saveData", &VelocityVerlet::saveData,
                     R"delim(
          save data to output directory
      )delim");
  velocityverlet.def("saveRichData", &Euler::saveRichData, py::arg("plyName"),
                     R"delim(
          save data to output directory
      )delim");
  velocityverlet.def("step", &VelocityVerlet::step, py::arg("n"),
                     R"delim(
          step for n iterations
      )delim");

  // ==========================================================
  // =============     Forward Euelr            ===============
  // ==========================================================
  py::class_<Euler> euler(pymem3dg, "Euler", R"delim(
        forward euler (gradient descent) integration
    )delim");

  euler.def(py::init<System &, double, double, double, double, std::string,
                     bool, std::string, size_t, bool, double, double>(),
            py::arg("f"), py::arg("dt"), py::arg("total_time"),
            py::arg("tSave"), py::arg("tolerance"), py::arg("outputDir"),
            py::arg("isAdaptiveStep") = true,
            py::arg("trajFileName") = "traj.nc", py::arg("verbosity") = 3,
            py::arg("isBacktrack") = true, py::arg("rho") = 0.99,
            py::arg("c1") = 0.0001,
            R"delim(
        Euler integrator (steepest descent) constructor
      )delim");
  euler.def("integrate", &Euler::integrate,
            R"delim(
          integrate 
      )delim");

  euler.def("status", &Euler::status,
            R"delim(
          status computation and thresholding
      )delim");
  euler.def("march", &Euler::march,
            R"delim(
          stepping forward 
      )delim");
  euler.def("saveData", &Euler::saveData,
            R"delim(
          save data to output directory
      )delim");
  euler.def("saveRichData", &Euler::saveRichData, py::arg("plyName"),
            R"delim(
          save data to output directory
      )delim");
  euler.def("step", &Euler::step, py::arg("n"),
            R"delim(
          step for n iterations
      )delim");

  // ==========================================================
  // =============     Conjugate Gradient       ===============
  // ==========================================================
  py::class_<ConjugateGradient> conjugategradient(pymem3dg, "ConjugateGradient",
                                                  R"delim(
        conjugate Gradient propagator
    )delim");

  conjugategradient.def(
      py::init<System &, double, double, double, size_t, double, std::string,
               bool, std::string, size_t, bool, double, double, double, bool>(),
      py::arg("f"), py::arg("dt"), py::arg("total_time"), py::arg("tSave"),
      py::arg("restartNum"), py::arg("tolerance"), py::arg("outputDir"),
      py::arg("isAdaptiveStep") = true, py::arg("trajFileName") = "traj.nc",
      py::arg("verbosity") = 3, py::arg("isBacktrack") = true,
      py::arg("rho") = 0.99, py::arg("c1") = 0.0001, py::arg("ctol") = 0.001,
      py::arg("isAugmentedLagrangian") = false,
      R"delim(
        Conjugate Gradient optimizer constructor
      )delim");
  conjugategradient.def("integrate", &ConjugateGradient::integrate,
                        R"delim(
          integrate 
      )delim");
  conjugategradient.def("status", &ConjugateGradient::status,
                        R"delim(
          status computation and thresholding
      )delim");
  conjugategradient.def("march", &ConjugateGradient::march,
                        R"delim(
          stepping forward 
      )delim");
  conjugategradient.def("saveData", &ConjugateGradient::saveData,
                        R"delim(
          save data to output directory
      )delim");
  conjugategradient.def("saveRichData", &Euler::saveRichData,
                        py::arg("plyName"),
                        R"delim(
          save data to output directory
      )delim");
  conjugategradient.def("step", &ConjugateGradient::step, py::arg("n"),
                        R"delim(
          step for n iterations
      )delim");

  // ==========================================================
  // =============            BFGS              ===============
  // ==========================================================
  py::class_<BFGS> bfgs(pymem3dg, "BFGS",
                        R"delim(
        conjugate Gradient propagator
    )delim");

  bfgs.def(py::init<System &, double, double, double, double, std::string, bool,
                    std::string, size_t, bool, double, double, double, bool>(),
           py::arg("f"), py::arg("dt"), py::arg("total_time"), py::arg("tSave"),
           py::arg("tolerance"), py::arg("outputDir"),
           py::arg("isAdaptiveStep") = true,
           py::arg("trajFileName") = "traj.nc", py::arg("verbosity") = 3,
           py::arg("isBacktrack") = true, py::arg("rho") = 0.99,
           py::arg("c1") = 0.0001, py::arg("ctol") = 0.001,
           py::arg("isAugmentedLagrangian") = false,
           R"delim(
        BFGS optimizer constructor
      )delim");
  bfgs.def("integrate", &BFGS::integrate,
           R"delim(
          integrate 
      )delim");
  bfgs.def("status", &BFGS::status,
           R"delim(
          status computation and thresholding
      )delim");
  bfgs.def("march", &BFGS::march,
           R"delim(
          stepping forward 
      )delim");
  bfgs.def("saveData", &BFGS::saveData,
           R"delim(
          save data to output directory
      )delim");
  bfgs.def("saveRichData", &Euler::saveRichData, py::arg("plyName"),
           R"delim(
          save data to output directory
      )delim");
  bfgs.def("step", &BFGS::step, py::arg("n"),
           R"delim(
          step for n iterations
      )delim");

  // ==========================================================
  // =============     Forces             ===============
  // ==========================================================
  py::class_<Forces> forces(pymem3dg, "Forces",
                            R"delim(
        The forces object
    )delim");
  forces.def(
      "getSurfaceTension", [](Forces &s) { return s.surfaceTension; },
      py::return_value_policy::reference_internal,
      R"delim(
          get the Surface tension
      )delim");
  forces.def(
      "getOsmoticPressure", [](Forces &s) { return s.osmoticPressure; },
      py::return_value_policy::reference_internal,
      R"delim(
          get the osmotic pressure
      )delim");

  /**
   * @brief Mechanical force
   */
  forces.def(
      "getBendingForce",
      [](Forces &s) { return s.toMatrix(s.bendingForceVec); },
      py::return_value_policy::reference_internal,
      R"delim(
          get the bending force of the system
      )delim");
  forces.def(
      "getCapillaryForce",
      [](Forces &s) { return s.toMatrix(s.capillaryForceVec); },
      py::return_value_policy::reference_internal,
      R"delim(
          get the tension-induced capillary Force
      )delim");
  forces.def(
      "getLineCapillaryForce",
      [](Forces &s) { return s.toMatrix(s.lineCapillaryForceVec); },
      py::return_value_policy::reference_internal,
      R"delim(
          get the interfacial line tension
      )delim");
  forces.def(
      "getExternalForce", [](Forces &s) { return s.toMatrix(s.externalForce); },
      py::return_value_policy::reference_internal,
      R"delim(
          get the externally-applied Force
      )delim");
  forces.def(
      "getOsmoticForce",
      [](Forces &s) { return s.toMatrix(s.osmoticForceVec); },
      py::return_value_policy::reference_internal,
      R"delim(
          get the osmotic force
      )delim");
  forces.def(
      "getAdsorptionForce",
      [](Forces &s) { return s.toMatrix(s.adsorptionForceVec); },
      py::return_value_policy::reference_internal,
      R"delim(
          get the adsorption force
      )delim");

  /**
   * @brief Chemical Potential
   */
  forces.def(
      "getBendingPotential",
      [](Forces &s) { return s.toMatrix(s.bendingPotential); },
      py::return_value_policy::reference_internal,
      R"delim(
          get the bending potential
      )delim");
  forces.def(
      "getInteriorPenaltyPotential",
      [](Forces &s) { return s.toMatrix(s.interiorPenaltyPotential); },
      py::return_value_policy::reference_internal,
      R"delim(
          get the interior point potential
      )delim");
  forces.def(
      "getAdsorptionPotential",
      [](Forces &s) { return s.toMatrix(s.adsorptionPotential); },
      py::return_value_policy::reference_internal,
      R"delim(
          get the adsorption potential
      )delim");
  forces.def(
      "getDiffusionPotential",
      [](Forces &s) { return s.toMatrix(s.diffusionPotential); },
      py::return_value_policy::reference_internal,
      R"delim(
          get the diffusion Potential
      )delim");
  forces.def(
      "getChemicalPotential",
      [](Forces &s) { return s.toMatrix(s.chemicalPotential); },
      py::return_value_policy::reference_internal,
      R"delim(
          get the chemical Potential
      )delim");

  // ==========================================================
  // =============     MeshMutator              ===============
  // ==========================================================
  py::class_<MeshMutator> meshmutator(pymem3dg, "MeshMutator",
                                      R"delim(
        The mesh mutator settings 
    )delim");

  meshmutator.def(py::init<>(),
                  R"delim(
       meshmutator constructor
      )delim");

  /**
   * @brief flipping criterion
   */
  meshmutator.def_readwrite("flipNonDelaunay", &MeshMutator::flipNonDelaunay,
                            R"delim(
          whether flip non-Delaunay edge
      )delim");
  meshmutator.def_readwrite("flipNonDelaunayRequireFlat",
                            &MeshMutator::flipNonDelaunayRequireFlat,
                            R"delim(
          whether require flatness condition when flipping non-Delaunay edge
      )delim");

  /**
   * @brief splitting criterion
   */
  meshmutator.def_readwrite("splitLarge", &MeshMutator::splitLarge,
                            R"delim(
          split edge with large faces
      )delim");
  meshmutator.def_readwrite("splitLong", &MeshMutator::splitLong,
                            R"delim(
          split long edge
      )delim");
  meshmutator.def_readwrite("splitCurved", &MeshMutator::splitCurved,
                            R"delim(
          split edge on high curvature domain
      )delim");
  meshmutator.def_readwrite("splitSharp", &MeshMutator::splitSharp,
                            R"delim(
          split edge with sharp membrane property change
      )delim");
  meshmutator.def_readwrite("splitFat", &MeshMutator::splitFat,
                            R"delim(
          split obtuse triangle
      )delim");
  meshmutator.def_readwrite("splitSkinnyDelaunay",
                            &MeshMutator::splitSkinnyDelaunay,
                            R"delim(
          split poor aspected triangle that is still Delaunay
      )delim");

  /**
   * @brief collapsing criterion
   */
  meshmutator.def_readwrite("collapseSkinny", &MeshMutator::collapseSkinny,
                            R"delim(
          collapse skinny triangles
      )delim");
  meshmutator.def_readwrite("collapseSmall", &MeshMutator::collapseSmall,
                            R"delim(
          collapse small triangles
      )delim");
  meshmutator.def_readwrite("collapseSmallNeedFlat",
                            &MeshMutator::collapseSmallNeedFlat,
                            R"delim(
         whether require flatness condition when collapsing small edge
      )delim");
  meshmutator.def_readwrite("curvTol", &MeshMutator::curvTol,
                            R"delim(
          tolerance for curvature approximation
      )delim");
  meshmutator.def_readwrite("targetFaceArea", &MeshMutator::targetFaceArea,
                            R"delim(
          target face area 
      )delim");

  // ==========================================================
  // =============          System              ===============
  // ==========================================================
  py::class_<System> system(pymem3dg, "System",
                            R"delim(
        The system
    )delim");

  /**
   * @brief Constructors by .ply file
   */
  system.def(py::init<std::string, size_t>(), py::arg("inputMesh"),
             py::arg("nSub") = 0,
             R"delim(
        System constructor with .ply files
      )delim");
  system.def(py::init<std::string, Parameters &, Options &, size_t, bool>(),
             py::arg("inputMesh"), py::arg("p"), py::arg("o"),
             py::arg("nSub") = 0, py::arg("isContinue") = false,
             R"delim(
        System constructor with .ply files. 
        Implicitly refering to the inputMesh as the reference mesh.
      )delim");
<<<<<<< HEAD
  system.def(py::init<Eigen::Matrix<size_t, Eigen::Dynamic, 3>,
                      Eigen::Matrix<double, Eigen::Dynamic, 3>,
                      Eigen::Matrix<double, Eigen::Dynamic, 3>, size_t,
                      Parameters &, Options &>(),
=======
  system.def(py::init<std::string, std::string, Parameters &, Options &, size_t,
                      bool>(),
             py::arg("inputMesh"), py::arg("refMesh"), py::arg("p"),
             py::arg("o"), py::arg("nSub") = 0, py::arg("isContinue") = false,
             R"delim(
        System constructor with .ply files 
      )delim");

  /**
   * @brief Constructors by matrices
   */
  system.def(py::init<Eigen::Matrix<size_t, Eigen::Dynamic, 3> &,
                      Eigen::Matrix<double, Eigen::Dynamic, 3> &, size_t>(),
>>>>>>> e48a674d
             py::arg("topologyMatrix"), py::arg("vertexMatrix"),
             py::arg("nSub") = 0,
             R"delim(
        System constructor with Matrices. 
        Implicitly refering to the inputMesh as the reference mesh.
      )delim");

  system.def(py::init<Eigen::Matrix<size_t, Eigen::Dynamic, 3> &,
                      Eigen::Matrix<double, Eigen::Dynamic, 3> &, Parameters &,
                      Options &, size_t>(),
             py::arg("topologyMatrix"), py::arg("vertexMatrix"), py::arg("p"),
             py::arg("o"), py::arg("nSub") = 0,
             R"delim(
        System constructor with Matrices 
      )delim");

  system.def(py::init<Eigen::Matrix<size_t, Eigen::Dynamic, 3> &,
                      Eigen::Matrix<double, Eigen::Dynamic, 3> &,
                      Eigen::Matrix<double, Eigen::Dynamic, 3> &, Parameters &,
                      Options &, size_t>(),
             py::arg("topologyMatrix"), py::arg("vertexMatrix"),
             py::arg("refVertexMatrix"), py::arg("p"), py::arg("o"),
             py::arg("nSub") = 0,

             R"delim(
        System constructor with Matrices 
      )delim");

  /**
   * @brief Constructors by NetCDF trajectory file
   */
#ifdef MEM3DG_WITH_NETCDF
  system.def(py::init<std::string, int, size_t>(), py::arg("trajFile"),
             py::arg("startingFrame"), py::arg("nSub") = 0,
             R"delim(
        System constructor with NetCDF trajectory file
      )delim");
  system.def(
      py::init<std::string, int, Parameters &, Options &, size_t, bool>(),
      py::arg("trajFile"), py::arg("startingFrame"), py::arg("p"), py::arg("o"),
      py::arg("nSub") = 0, py::arg("isContinue") = false,
      R"delim(
        System constructor with NetCDF trajectory file
      )delim");
#endif

  /**
   * @brief Initializing arguments
   */
  system.def_readwrite("P", &System::P,
                       R"delim(
          get the Parameters struct
      )delim");
  system.def_readwrite("meshMutator", &System::meshMutator,
                       R"delim(
          get the mesh mutator object
      )delim");
  system.def_readonly("O", &System::O,
                      R"delim(
          get the Options struct
      )delim");
  system.def_readwrite("time", &System::time,
                       R"delim(
          get the time
      )delim");

  /**
   * @brief    Geometric properties (Geometry central)
   */
  system.def_readwrite("surfaceArea", &System::surfaceArea,
                       R"delim(
          get the surface area of the mesh
      )delim");
  system.def_readwrite("volume", &System::volume,
                       R"delim(
          get the enclosed volume of the mesh
      )delim");
  system.def_readwrite("refVolume", &System::refVolume,
                       R"delim(
          get the reference enclosed volume of the mesh
      )delim");
  system.def(
      "getLumpedMassMatrix",
      [](System &s) { return s.vpg->vertexLumpedMassMatrix; },
      py::return_value_policy::reference_internal,
      R"delim(
          get the lumped mass matrix of the mesh
      )delim");
  system.def(
      "getCotanLaplacian", [](System &s) { return s.vpg->cotanLaplacian; },
      py::return_value_policy::reference_internal,
      R"delim(
          get the Cotan Laplacian matrix of the mesh
      )delim");
  system.def(
      "getVertexPositionMatrix",
      [](System &s) {
        return gc::EigenMap<double, 3>(s.vpg->inputVertexPositions);
      },
      py::return_value_policy::reference_internal,
      R"delim(
          get the vertex position matrix
      )delim");
  system.def(
      "getReferenceVertexPositionMatrix",
      [](System &s) {
        return gc::EigenMap<double, 3>(s.refVpg->inputVertexPositions);
      },
      py::return_value_policy::reference_internal,
      R"delim(
          get the face vertex matrix
      )delim");
  system.def(
      "getFaceVertexMatrix",
      [](System &s) { return s.mesh->getFaceVertexMatrix<size_t>(); },
      py::return_value_policy::reference_internal,
      R"delim(
          get the face vertex matrix
      )delim");
  system.def(
      "getVertexAdjacencyMatrix", [](System &s) { return s.vpg->d0; },
      py::return_value_policy::reference_internal,
      R"delim(
          get the signed E-V vertex adjacency matrix, equivalent of d0 operator
      )delim");
  system.def(
      "getEdgeAdjacencyMatrix", [](System &s) { return s.vpg->d1; },
      py::return_value_policy::reference_internal,
      R"delim(
          get the signed F-E edge adjacency matrix, equivalent of d1 operator
      )delim");
  system.def(
      "getMeanCurvature",
      [](System &s) {
        return s.vpg->vertexMeanCurvatures.raw().array() /
               s.vpg->vertexDualAreas.raw().array();
      },
      py::return_value_policy::reference_internal,
      R"delim(
          get the mean curvature
      )delim");
  system.def(
      "getGaussianCurvature",
      [](System &s) {
        return s.vpg->vertexGaussianCurvatures.raw().array() /
               s.vpg->vertexDualAreas.raw().array();
      },
      py::return_value_policy::reference_internal,
      R"delim(
          get the Gaussian Curvature
      )delim");
  system.def(
      "getMeanCurvature",
      [](System &s) {
        return s.vpg->vertexMeanCurvatures.raw().array() /
               s.vpg->vertexDualAreas.raw().array();
      },
      py::return_value_policy::reference_internal,
      R"delim(
          get the mean curvature
      )delim");
  system.def(
      "getGaussianCurvature",
      [](System &s) {
        return s.vpg->vertexGaussianCurvatures.raw().array() /
               s.vpg->vertexDualAreas.raw().array();
      },
      py::return_value_policy::reference_internal,
      R"delim(
          get the Gaussian Curvature
      )delim");

  /**
   * @brief Membrane dynamics properties (Mem3DG)
   */
  system.def_readwrite("E", &System::E,
                       R"delim(
          get the Energy components struct
      )delim");
  system.def_readonly("F", &System::F,
                      R"delim(
          get the force component struct
      )delim");
  system.def(
      "getSpontaneousCurvature", [](System &s) { return s.H0.raw(); },
      py::return_value_policy::reference_internal,
      R"delim(
          get the spontaneous curvature
      )delim");
  system.def(
      "getVertexVelocityMatrix",
      [](System &s) { return gc::EigenMap<double, 3>(s.vel); },
      py::return_value_policy::reference_internal,
      R"delim(
          get the vertex velocity matrix
      )delim");
  system.def(
      "getProteinDensity", [](System &s) { return s.proteinDensity.raw(); },
      py::return_value_policy::reference_internal,
      R"delim(
          get the protein Density
      )delim");

  /**
   * @brief Method: force computation
   */
  system.def("computePhysicalForces", &System::computePhysicalForces,
             R"delim(
            compute all the forces
        )delim");
  //   system.def("computeBendingForce", &System::computeBendingForce,
  //              py::return_value_policy::reference_internal,
  //              R"delim(
  //           compute the bending force
  //       )delim");
  //   system.def("computeChemicalPotential", &System::computeChemicalPotential,
  //              py::return_value_policy::reference_internal,
  //              R"delim(
  //           compute the chemical potential
  //       )delim");
  //   system.def("computeCapillaryForce", &System::computeCapillaryForce,
  //              py::return_value_policy::reference_internal,
  //              R"delim(
  //           compute the capillary force
  //       )delim");
  //   system.def("computeOsmoticForce", &System::computeOsmoticForce,
  //              py::return_value_policy::reference_internal,
  //              R"delim(
  //           compute the osmotic force
  //       )delim");
  //   system.def("computeLineCapillaryForce",
  //   &System::computeLineCapillaryForce,
  //              py::return_value_policy::reference_internal,
  //              R"delim(
  //           compute the LineTensionForce
  //       )delim");
  //   system.def("computeExternalForce", &System::computeExternalForce,
  //              py::return_value_policy::reference_internal,
  //              R"delim(
  //           compute the External Force
  //       )delim");
  //   system.def("computeDPDForces", &System::computeDPDForces,
  //              py::return_value_policy::reference_internal, py::arg("dt"),
  //              R"delim(
  //           compute the DPDForces
  //       )delim");

  /**
   * @brief Method: force computation
   */
  system.def("computeFreeEnergy", &System::computeFreeEnergy,
             R"delim(
          compute the free energy of the system
      )delim");
  //   system.def("computeL1Norm", &System::computeL1Norm,
  //              R"delim(
  //                    compute error norm
  //             Args:
  //                   force (:py:class:`list`): mesh vertex force
  //         )delim");

  // ==========================================================
  // =============      Simulation options      ===============
  // ==========================================================
  py::class_<Options> options(pymem3dg, "Options", R"delim(
        The options
    )delim");
  options.def(py::init<>());
  options.def_readwrite("isVertexShift", &Options::isVertexShift,
                        R"delim(
          get the option of whether do vertex shift  
      )delim");
  options.def_readwrite("isProteinVariation", &Options::isProteinVariation,
                        R"delim(
          get the option of whether simulate protein variation
      )delim");
  options.def_readwrite("isShapeVariation", &Options::isShapeVariation,
                        R"delim(
          get the option of whether simulate shape variation
      )delim");
  options.def_readwrite("isReducedVolume", &Options::isReducedVolume,
                        R"delim(
          get the option of whether adopt reduced volume  
      )delim");
  options.def_readwrite("isConstantOsmoticPressure",
                        &Options::isConstantOsmoticPressure,
                        R"delim(
          get the option of whether adopt constant osmotic pressure
      )delim");
  options.def_readwrite("isConstantSurfaceTension",
                        &Options::isConstantSurfaceTension,
                        R"delim(
          get the option of whether adopt constant surface tension 
      )delim");
  options.def_readwrite("isEdgeFlip", &Options::isEdgeFlip,
                        R"delim(
          get the option of whether do edge flip
      )delim");
  options.def_readwrite("isSplitEdge", &Options::isSplitEdge,
                        R"delim(
          get the option of whether split edge to grow mesh
      )delim");
  options.def_readwrite("isCollapseEdge", &Options::isCollapseEdge,
                        R"delim(
          get the option of whether Collapse edge to grow mesh
      )delim");
  options.def_readwrite("isFloatVertex", &Options::isFloatVertex,
                        R"delim(
          get the option of whether have "the" vertex floating in embedded space
      )delim");
  options.def_readwrite("boundaryConditionType",
                        &Options::boundaryConditionType,
                        R"delim(
          get the option of "roller", "pin", "fixed", or "none" to specify boundary condition.
      )delim");

  // ==========================================================
  // =============   Simulation parameters      ===============
  // ==========================================================
  py::class_<Parameters> parameters(pymem3dg, "Parameters", R"delim(
        The parameters
    )delim");
  parameters.def(py::init<>());
  //   parameters.def(
  //       py::init<double, double, double, EigenVectorX1D, double, double,
  //       double,
  //                double, double, double, double, double, double, double,
  //                double, double, double, double, EigenVectorX1D, double,
  //                double, double, double, double, double, double, double,
  //                std::string>(),
  //       py::arg("Kb") = 0, py::arg("Kbc") = 0, py::arg("H0c") = 0,
  //       py::arg("protein0") = Eigen::MatrixXd::Constant(1, 1, 1),
  //       py::arg("Ksg") = 0, py::arg("A_res") = 0, py::arg("Kst") = 0,
  //       py::arg("Ksl") = 0, py::arg("Kse") = 0, py::arg("Kv") = 0,
  //       py::arg("V_re") = 0, py::arg("eta") = 0, py::arg("epsilon") = 0,
  //       py::arg("Bc") = 0, py::arg("gamma") = 0, py::arg("Vt") = -1,
  //       py::arg("cam") = 0, py::arg("temp") = 0,
  //       py::arg("pt") = Eigen::MatrixXd::Constant(1, 1, 1), py::arg("Kf") =
  //       0, py::arg("conc") = -1, py::arg("height") = 0, py::arg("radius") =
  //       0, py::arg("lambdaSG") = 0, py::arg("lambdaV") = 0,
  //       py::arg("lambdaPhi") = 1e-7, py::arg("sharpness") = 20,
  //       py::arg("relation") = "linear");
  parameters.def_readwrite("Kb", &Parameters::Kb,
                           R"delim(
          get Bending rigidity of the bare membrane 
      )delim");
  parameters.def_readwrite("Kbc", &Parameters::Kbc,
                           R"delim(
          get constant of bending modulus vs protein density
      )delim");
  parameters.def_readwrite("H0c", &Parameters::H0c,
                           R"delim(
          get constant of spontaneous curvature vs protein density
      )delim");
  parameters.def_readwrite("protein0", &Parameters::protein0,
                           R"delim(
          get setting of initial protein density
      )delim");
  parameters.def_readwrite("Ksg", &Parameters::Ksg,
                           R"delim(
          get Global stretching modulus 
      )delim");
  parameters.def_readwrite("A_res", &Parameters::A_res,
                           R"delim(
          get area reservoir
      )delim");
  parameters.def_readwrite("Kst", &Parameters::Kst,
                           R"delim(
          get Vertex shifting constant 
      )delim");
  parameters.def_readwrite("Ksl", &Parameters::Ksl,
                           R"delim(
          get Local stretching modulus 
      )delim");
  parameters.def_readwrite("Kse", &Parameters::Kse,
                           R"delim(
          get Edge spring constant 
      )delim");
  parameters.def_readwrite("Kv", &Parameters::Kv,
                           R"delim(
          get Volume regularization 
      )delim");
  parameters.def_readwrite("V_res", &Parameters::V_res,
                           R"delim(
          get volume reservoir
      )delim");
  parameters.def_readwrite("eta", &Parameters::eta,
                           R"delim(
          get Line tension 
      )delim");
  parameters.def_readwrite("epsilon", &Parameters::epsilon,
                           R"delim(
          get binding energy per protein
      )delim");
  parameters.def_readwrite("Bc", &Parameters::Bc,
                           R"delim(
          get binding constant 
      )delim");
  parameters.def_readwrite("gamma", &Parameters::gamma,
                           R"delim(
          get Dissipation coefficient 
      )delim");
  parameters.def_readwrite("Vt", &Parameters::Vt,
                           R"delim(
          get Reduced volume 
      )delim");
  parameters.def_readwrite("cam", &Parameters::cam,
                           R"delim(
          get Ambient Pressure 
      )delim");
  parameters.def_readwrite("temp", &Parameters::temp,
                           R"delim(
          get Temperature 
      )delim");
  parameters.def_readwrite("pt", &Parameters::pt,
                           R"delim(
          get specification for the point
      )delim");
  parameters.def_readwrite("Kf", &Parameters::Kf,
                           R"delim(
          get Magnitude of external force 
      )delim");
  parameters.def_readwrite("conc", &Parameters::conc,
                           R"delim(
          get level of concentration of the external force 
      )delim");
  parameters.def_readwrite("height", &Parameters::height,
                           R"delim(
          get target height 
      )delim");
  parameters.def_readwrite("radius", &Parameters::radius,
                           R"delim(
          get domain of integration 
      )delim");
  parameters.def_readwrite("lambdaSG", &Parameters::lambdaSG,
                           R"delim(
          get augmented Lagrangian parameter for area 
      )delim");
  parameters.def_readwrite("lambdaV", &Parameters::lambdaV,
                           R"delim(
          get augmented Lagrangian parameter for volume 
      )delim");
  parameters.def_readwrite("lambdaPhi", &Parameters::lambdaPhi,
                           R"delim(
          get  interior point parameter for protein density
      )delim");
  parameters.def_readwrite("sharpness", &Parameters::sharpness,
                           R"delim(
          get sharpness of tanh transition
      )delim");
  parameters.def_readwrite("relation", &Parameters::relation,
                           R"delim(
          get relation between H0 and protein densit, "linear" or "hill"
      )delim");

  // ==========================================================
  // =============   Free energy                ===============
  // ==========================================================
  py::class_<Energy> energy(pymem3dg, "Energy", R"delim(
        The energy
    )delim");
  energy.def(py::init<double, double, double, double, double, double, double,
                      double, double>());
  energy.def_readwrite("totalE", &Energy::totalE,
                       R"delim(
          get total Energy of the system  
      )delim");
  energy.def_readwrite("kE", &Energy::kE,
                       R"delim(
          get kinetic energy of the membrane  
      )delim");
  energy.def_readwrite("potE", &Energy::potE,
                       R"delim(
          get potential energy of the membrane  
      )delim");
  energy.def_readwrite("BE", &Energy::BE,
                       R"delim(
          get bending energy of the membrane  
      )delim");
  energy.def_readwrite("sE", &Energy::sE,
                       R"delim(
          get stretching energy of the membrane  
      )delim");
  energy.def_readwrite("pE", &Energy::pE,
                       R"delim(
          get work of pressure within membrane  
      )delim");
  energy.def_readwrite("aE", &Energy::aE,
                       R"delim(
          get adsorption energy of the membrane protein  
      )delim");
  energy.def_readwrite("dE", &Energy::dE,
                       R"delim(
          get  line tension (dirichlet) energy of interface energy
      )delim");
  energy.def_readwrite("exE", &Energy::exE,
                       R"delim(
          get work of external force  
      )delim");
  energy.def_readwrite("inE", &Energy::inE,
                       R"delim(
          get protein interior penalty energy (numerical energy)
      )delim");

  // ==========================================================
  // =============   Visualization              ===============
  // ==========================================================
  /**
   * @brief visualization drivers
   */

  pymem3dg.def("visualize", &visualize, py::arg("f"),
               R"delim(
          visualization of the system object
      )delim");

  pymem3dg.def(
      "snapshot_ply", &snapshot_ply,
      " Visualize .ply file in polysope with options of additional quantities",
      py::arg("fileName"), py::arg("options"), py::arg("transparency") = 1,
      py::arg("fov") = 50, py::arg("edgeWidth") = 1);

  pymem3dg.def(
      "animate_ply", &animate_ply,
      " Visualize .ply files in polysope with options of additional quantities",
      py::arg("framesDir"), py::arg("options"), py::arg("frameNum"),
      py::arg("transparency") = 1, py::arg("fov") = 50,
      py::arg("edgeWidth") = 1);

#ifdef MEM3DG_WITH_NETCDF
  pymem3dg.def(
      "snapshot_nc", &snapshot_nc, "Visualize netcdf file in single frame",
      py::arg("fileName"), py::arg("options"), py::arg("frame"),
      py::arg("transparency") = 1, py::arg("angle") = 0, py::arg("fov") = 50,
      py::arg("edgeWidth") = 1, py::arg("isShow") = true,
      py::arg("isSave") = false, py::arg("screenshotName") = "screenshot.png");

  pymem3dg.def("animate_nc", &animate_nc,
               "Animate netcdf file with options of additional quantities",
               py::arg("fileName"), py::arg("options"),
               py::arg("transparency") = 1, py::arg("fov") = 50,
               py::arg("edgeWidth") = 1);
#endif

  /**
   * @brief visualization options
   */
  py::class_<Quantities> quantities(pymem3dg, "Quantities", R"delim(
        The quantities for visualization
    )delim");
  quantities.def(py::init<>());
  quantities.def(py::init<bool, bool, bool, bool, bool, bool, bool, bool, bool,
                          bool, bool, bool, bool>());
  quantities.def_readwrite("ref_coord", &Quantities::ref_coord,
                           R"delim(
        visualize reference coordinate 
      )delim");
  quantities.def_readwrite("velocity", &Quantities::velocity,
                           R"delim(
        visualize velocity
      )delim");
  quantities.def_readwrite("mean_curvature", &Quantities::mean_curvature,
                           R"delim(
        visualize mean_curvature
      )delim");
  quantities.def_readwrite("gauss_curvature", &Quantities::gauss_curvature,
                           R"delim(
        visualize gaussian curvature
      )delim");
  quantities.def_readwrite("spon_curvature", &Quantities::spon_curvature,
                           R"delim(
       visualize spontaneous curvature
      )delim");
  quantities.def_readwrite("ext_force", &Quantities::ext_force,
                           R"delim(
        visualize external force
      )delim");
  quantities.def_readwrite("physical_force", &Quantities::physical_force,
                           R"delim(
        visualize (total) physical force
      )delim");
  quantities.def_readwrite("capillary_force", &Quantities::capillary_force,
                           R"delim(
        visualize capillary_force
      )delim");
  quantities.def_readwrite("osmotic_force", &Quantities::osmotic_force,
                           R"delim(
        visualize osmotic_force
      )delim");
  quantities.def_readwrite("bending_force", &Quantities::bending_force,
                           R"delim(
        visualize bending force
      )delim");
  quantities.def_readwrite("line_force", &Quantities::line_force,
                           R"delim(
       visualize line tension force
      )delim");
  quantities.def_readwrite("mask", &Quantities::mask,
                           R"delim(
        visualize mask for integration
      )delim");
  quantities.def_readwrite("H_H0", &Quantities::H_H0,
                           R"delim(
        visualize H - H0
      )delim");
  quantities.def_readwrite("the_point", &Quantities::the_point,
                           R"delim(
        visualize "the" point
      )delim");
  quantities.def_readwrite("smoothing_mask", &Quantities::smoothing_mask,
                           R"delim(
        visualize the smoothing mask
      )delim");
  quantities.def_readwrite("chemical_potential",
                           &Quantities::chemical_potential,
                           R"delim(
        visualize total chemical potential
      )delim");
  quantities.def_readwrite("bending_potential", &Quantities::bending_potential,
                           R"delim(
        visualize bending component of chemical potential
      )delim");
  quantities.def_readwrite("diffusion_potential",
                           &Quantities::diffusion_potential,
                           R"delim(
        visualize diffusion component of chemical potential
      )delim");
  quantities.def_readwrite("adsorption_potential",
                           &Quantities::adsorption_potential,
                           R"delim(
        visualize adsorption component of chemical potential
      )delim");

  // ==========================================================
  // =============      mesh generation    ===============
  // ==========================================================
  pymem3dg.def(
      "getCylinder", &getCylinderMatrix,
      "get topology and vertex position matrix of a non-capped cylinder",
      py::arg("R"), py::arg("nR"), py::arg("nh"), py::arg("freq") = 1,
      py::arg("amp") = 0);

  pymem3dg.def("getIcosphere", &getIcosphereMatrix,
               "get topology and vertex position matrix of icosphere",
               py::arg("R"), py::arg("nSub") = 0);

  pymem3dg.def("getTetrahedron", &getTetrahedronMatrix,
               "get topology and vertex position matrix of tetrahedron");

  pymem3dg.def("getDiamond", &getDiamondMatrix,
               "get topology and vertex position matrix of diamond",
               py::arg("dihedral"));

  pymem3dg.def("getHexagon", &getHexagonMatrix,
               "get topology and vertex position matrix of Hexagon",
               py::arg("R"), py::arg("nSub") = 0);

  pymem3dg.def("subdivide",
               py::overload_cast<Eigen::Matrix<size_t, Eigen::Dynamic, 3> &,
                                 Eigen::Matrix<double, Eigen::Dynamic, 3> &,
                                 std::size_t>(&subdivide),
               "subdivide the mesh", py::arg("faces"), py::arg("coords"),
               py::arg("nSub"));

  pymem3dg.def("loopSubdivide",
               py::overload_cast<Eigen::Matrix<size_t, Eigen::Dynamic, 3> &,
                                 Eigen::Matrix<double, Eigen::Dynamic, 3> &,
                                 std::size_t>(&loopSubdivide),
               "subdivide the mesh in Loop scheme", py::arg("faces"),
               py::arg("coords"), py::arg("nSub"));

  pymem3dg.def("readMesh", &readMesh,
               "read vertex and face matrix from .ply file",
               py::arg("plyName"));

  pymem3dg.def("readData", py::overload_cast<std::string &>(&readData),
               "read data in the format of matrix from .ply file",
               py::arg("plyName"));
  pymem3dg.def("readData",
               py::overload_cast<std::string &, std::string &>(&readData),
               "read data in the format of matrix from .ply file",
               py::arg("plyName"), py::arg("elementName"));
  pymem3dg.def(
      "readData",
      py::overload_cast<std::string &, std::string &, std::string &>(&readData),
      "read data in the format of matrix from .ply file", py::arg("plyName"),
      py::arg("elementName"), py::arg("propertyName"));

  // ==========================================================
  // =============   Simulation drivers         ===============
  // ==========================================================
  pymem3dg.def("driver_ply", &driver_ply,
               "Run single simulation starting with .ply files",
               py::arg("verbosity"), py::arg("inputMesh"), py::arg("refMesh"),
               py::arg("nSub"), py::arg("isReducedVolume"),
               py::arg("isProtein"), py::arg("isLocalCurvature"),
               py::arg("isVertexShift"), py::arg("isEdgeFlip"),
               py::arg("isGrowMesh"), py::arg("isRefMesh"),
               py::arg("isFloatVertex"), py::arg("isLaplacianMeanCurvature"),
               py::arg("Kb"), py::arg("Kbc"), py::arg("H0"), py::arg("r_H0"),
               py::arg("Kse"), py::arg("Kst"), py::arg("Ksl"), py::arg("Ksg"),
               py::arg("Kv"), py::arg("eta"), py::arg("epsilon"), py::arg("Bc"),
               py::arg("Vt"), py::arg("cam"), py::arg("gamma"), py::arg("temp"),
               py::arg("pt"), py::arg("Kf"), py::arg("conc"), py::arg("height"),
               py::arg("radius"), py::arg("h"), py::arg("T"), py::arg("eps"),
               py::arg("tSave"), py::arg("outputDir"), py::arg("integration"),
               py::arg("isBacktrack"), py::arg("rho"), py::arg("c1"),
               py::arg("ctol"), py::arg("isAugmentedLagrangian"),
               py::arg("restartNum"), py::arg("isAdaptiveStep"),
               R"delim(
                    Run single simulation starting with .ply files
               Args:
                   verbosity (:py:class:`int`): verbosity of output data
                   inputMesh (:py:class:`str`): input mesh path
                   refMesh (:py:class:`str`): reference mesh path
                   nSub (:py:class:`int`): number of subdivision 
                   isReducedVolume (:py:class:`bool`): whether adopt reduced volume parametrization
                   isProtein (:py:class:`bool`): whether consider protein binding
                   isLocalCurvature (:py:class:`bool`): whether has local spontaneous curvature profile
                   isVertexShfit (:py:class:`bool`): whether conduct vertex shift during integration
                   isEdgeFlip (:py:class:`bool`): whether conduct edge flip during integration
                   isGrowMesh (:py:class:`bool`): whether conduct mesh growth during integration
                   isRefMesh (:py:class:`bool`): whether whether have a reference mesh
                   isFloatVertex (:py:class:`bool`): whether have "the" vertex floating in embedded space
                   isLaplacianMeanCurvature (:py:class:`bool`): whether adopt Laplacian mean curvature definition, otherwise dihedral angle definition
                   Kb (:py:class:`double`): bending modulus of the bare membrane 
                   Kbc (:py:class:`double`): bending modulus of the coated membrane 
                   H0 (:py:class:`double`): spontaneous curvature of the membrane
                   r_H0 (:py:class:`list`): principal axis of elliptical domain of H0
                   Kse (:py:class:`double`): edge modulus for mesh regularization
                   Kst (:py:class:`double`): modulus for conformal regularization 
                   Ksl (:py:class:`double`): local area mesh regularization
                   Ksg (:py:class:`double`): global stretching modulus of membrane
                   Kv (:py:class:`double`): pressure modulus 
                   eta (:py:class:`double`): interfacial linetension
                   epsilon (:py:class:`double`): adsorption energy per unit of protein 
                   Bc (:py:class:`double`): binding constant of the protein
                   Vt (:py:class:`double`): targeted reduced volume of closed membrane 
                   cam (:py:class:`double`): anbient "concentration" outside closed membrane
                   gamma (:py:class:`double`): dissipation coefficient of DPD force
                   kt (:py:class:`double`): stochastic coeffcient of DPD force 
                   pt (:py:class:`list`): 3-D spatial coordinate of a point 
                   Kf (:py:class:`double`): "spring" constant of external force 
                   conc (:py:class:`double`): extent of local concentration of external force 
                   height (:py:class:`double`): targeted height of the external force
                   radius (:py:class:`double`): radius of integration 
                   h (:py:class:`double`): (time) step size
                   T (:py:class:`double`): maximum duration of integration
                   eps (:py:class:`double`): tolerance of convergence 
                   tSave (:py:class:`double`): time period for saving data 
                   outputDir (:py:class:`str`): output directory path
                   integration (:py:class:`str`): method of integration (optimization)
                   isBacktrack (:py:class:`bool`): whether conduct backtracking 
                   rho (:py:class:`double`): discount of step size when backtracking
                   c1 (:py:class:`double`): const of Wolfe condition 0 < c1 < 1, usually ~ 1e-4
                   ctol (:py:class:`double`): tolerance of constraints
                   isAugmentedLagrangian (:py:class:`bool`): whether use augmented lagrangian method
                   restartNum (:py::class:`int`): number of iteration to restart conjugate gradient with steepest descent
               Returns:
                   :py:class:`int`: success.
            )delim");

  pymem3dg.def("forwardsweep_ply", &forwardsweep_ply,
               "Run forward sweep simulation starting with .ply files",
               py::arg("inputMesh"), py::arg("refMesh"), py::arg("nSub"),
               py::arg("isReducedVolume"), py::arg("isProtein"),
               py::arg("isLocalCurvature"), py::arg("isVertexShift"),
               py::arg("isEdgeFlip"), py::arg("isGrowMesh"),
               py::arg("isRefMesh"), py::arg("isFloatVertex"),
               py::arg("isLaplacianMeanCurvature"), py::arg("Kb"),
               py::arg("Kbc"), py::arg("H0"), py::arg("r_H0"), py::arg("Kse"),
               py::arg("Kst"), py::arg("Ksl"), py::arg("Ksg"), py::arg("Kv"),
               py::arg("eta"), py::arg("epsilon"), py::arg("Bc"), py::arg("Vt"),
               py::arg("cam"), py::arg("gamma"), py::arg("temp"), py::arg("pt"),
               py::arg("Kf"), py::arg("conc"), py::arg("height"),
               py::arg("radius"), py::arg("h"), py::arg("T"), py::arg("eps"),
               py::arg("tSave"), py::arg("outputDir"), py::arg("isBacktrack"),
               py::arg("rho"), py::arg("c1"), py::arg("ctol"),
               py::arg("isAugmentedLagrangian"), py::arg("restartNum"),
               py::arg("isAdaptiveStep"),
               R"delim(
                    Run forward sweep simulation starting with .ply files
               Args:
                   inputMesh (:py:class:`str`): input mesh path
                   refMesh (:py:class:`str`): reference mesh path
                   nSub (:py:class:`int`): number of subdivision 
                   isReducedVolume (:py:class:`bool`): whether adopt reduced volume parametrization
                   isProtein (:py:class:`bool`): whether consider protein binding
                   isLocalCurvature (:py:class:`bool`): whether has local spontaneous curvature profile
                   isVertexShfit (:py:class:`bool`): whether conduct vertex shift during integration
                   isEdgeFlip (:py:class:`bool`): whether conduct edge flip during integration
                   isGrowMesh (:py:class:`bool`): whether conduct mesh growth during integration
                   isRefMesh (:py:class:`bool`): whether whether have a reference mesh
                   isFloatVertex (:py:class:`bool`): whether have "the" vertex floating in embedded space
                   isLaplacianMeanCurvature (:py:class:`bool`): whether adopt Laplacian mean curvature definition, otherwise dihedral angle definition
                   Kb (:py:class:`double`): bending modulus of the bare membrane 
                   Kbc (:py:class:`double`): bending modulus of the coated membrane 
                   H0 (:py:class:`double`): spontaneous curvature of the membrane
                   r_H0 (:py:class:`list`): principal axis of elliptical domain of H0
                   Kse (:py:class:`double`): edge modulus for mesh regularization
                   Kst (:py:class:`double`): modulus for conformal regularization 
                   Ksl (:py:class:`double`): local area mesh regularization
                   Ksg (:py:class:`double`): global stretching modulus of membrane
                   Kv (:py:class:`double`): pressure modulus 
                   eta (:py:class:`double`): interfacial linetension
                   epsilon (:py:class:`double`): adsorption energy per unit of protein 
                   Bc (:py:class:`double`): binding constant of the protein
                   Vt (:py:class:`double`): targeted reduced volume of closed membrane 
                   cam (:py:class:`double`): anbient "concentration" outside closed membrane
                   gamma (:py:class:`double`): dissipation coefficient of DPD force
                   temp (:py:class:`double`): stochastic coeffcient of DPD force 
                   pt (:py:class:`list`): 3-D spatial coordinate of a point 
                   Kf (:py:class:`double`): "spring" constant of external force 
                   conc (:py:class:`double`): extent of local concentration of external force 
                   height (:py:class:`double`): targeted height of the external force
                   radius (:py:class:`double`): radius of integration 
                   h (:py:class:`double`): (time) step size
                   T (:py:class:`double`): maximum duration of integration
                   eps (:py:class:`double`): tolerance of convergence 
                   tSave (:py:class:`double`): time period for saving data 
                   outputDir (:py:class:`str`): output directory path
                   isBacktrack (:py:class:`bool`): whether conduct backtracking 
                   rho (:py:class:`double`): discount of step size when backtracking
                   c1 (:py:class:`double`): const of Wolfe condition 0 < c1 < 1, usually ~ 1e-4
                   ctol (:py:class:`double`): tolerance of constraints
                   isAugmentedLagrangian (:py:class:`bool`): whether use augmented lagrangian method
                   restartNum (:py::class:`int`): number of iteration to restart conjugate gradient with steepest descent
               Returns:
                   :py:class:`int`: success.
            )delim");

#ifdef MEM3DG_WITH_NETCDF

  pymem3dg.def(
      "driver_nc", &driver_nc,
      "Run single simulation starting with netcdf files", py::arg("verbosity"),
      py::arg("trajFile"), py::arg("startingFrame"), py::arg("nSub"),
      py::arg("isContinue"), py::arg("isReducedVolume"), py::arg("isProtein"),
      py::arg("isLocalCurvature"), py::arg("isVertexShift"),
      py::arg("isEdgeFlip"), py::arg("isGrowMesh"), py::arg("isRefMesh"),
      py::arg("isFloatVertex"), py::arg("isLaplacianMeanCurvature"),
      py::arg("Kb"), py::arg("Kbc"), py::arg("H0"), py::arg("r_H0"),
      py::arg("Kse"), py::arg("Kst"), py::arg("Ksl"), py::arg("Ksg"),
      py::arg("Kv"), py::arg("eta"), py::arg("epsilon"), py::arg("Bc"),
      py::arg("Vt"), py::arg("cam"), py::arg("gamma"), py::arg("temp"),
      py::arg("pt"), py::arg("Kf"), py::arg("conc"), py::arg("height"),
      py::arg("radius"), py::arg("h"), py::arg("T"), py::arg("eps"),
      py::arg("tSave"), py::arg("outputDir"), py::arg("integration"),
      py::arg("isBacktrack"), py::arg("rho"), py::arg("c1"), py::arg("ctol"),
      py::arg("isAugmentedLagrangian"), py::arg("restartNum"),
      py::arg("isAdaptiveStep"),
      R"delim(
                   Run single simulation starting with netcdf files
               Args:
                   verbosity (:py:class:`int`): verbosity of output data
                   trajFile (:py:class:`str`): input trajectory file path
                   startingFrame (:py:class:`int`): starting frame of continuation
                   nSub (:py:class:`int`): number of loop subdivision
                   isContinue (:py:class:`bool`): whether continue the simulation from trajectory
                   isReducedVolume (:py:class:`bool`): whether adopt reduced volume parametrization
                   isProtein (:py:class:`bool`): whether consider protein binding
                   isLocalCurvature (:py:class:`bool`): whether has local spontaneous curvature profile
                   isVertexShfit (:py:class:`bool`): whether conduct vertex shift during integration
                   isEdgeFlip (:py:class:`bool`): whether conduct edge flip during integration
                   isGrowMesh (:py:class:`bool`): whether conduct mesh growth during integration
                   isRefMesh (:py:class:`bool`): whether whether have a reference mesh
                   isFloatVertex (:py:class:`bool`): whether have "the" vertex floating in embedded space
                   isLaplacianMeanCurvature (:py:class:`bool`): whether adopt Laplacian mean curvature definition, otherwise dihedral angle definition
                   Kb (:py:class:`double`): bending modulus of the bare membrane 
                   Kbc (:py:class:`double`): bending modulus of the coated membrane 
                   H0 (:py:class:`double`): spontaneous curvature of the membrane
                   r_H0 (:py:class:`list`): principal axis of elliptical domain of H0
                   Kse (:py:class:`double`): edge modulus for mesh regularization
                   Kst (:py:class:`double`): modulus for conformal regularization 
                   Ksl (:py:class:`double`): local area mesh regularization
                   Ksg (:py:class:`double`): global stretching modulus of membrane
                   Kv (:py:class:`double`): pressure modulus 
                   eta (:py:class:`double`): interfacial linetension
                   epsilon (:py:class:`double`): adsorption energy per unit of protein 
                   Bc (:py:class:`double`): binding constant of the protein
                   Vt (:py:class:`double`): targeted reduced volume of closed membrane 
                   cam (:py:class:`double`): anbient "concentration" outside closed membrane
                   gamma (:py:class:`double`): dissipation coefficient of DPD force
                   temp (:py:class:`double`): stochastic coeffcient of DPD force 
                   pt (:py:class:`list`): 3-D spatial coordinate of a point 
                   Kf (:py:class:`double`): "spring" constant of external force 
                   conc (:py:class:`double`): extent of local concentration of external force 
                   height (:py:class:`double`): targeted height of the external force
                   radius (:py:class:`double`): radius of integration 
                   h (:py:class:`double`): (time) step size
                   T (:py:class:`double`): maximum duration of integration
                   eps (:py:class:`double`): tolerance of convergence 
                   tSave (:py:class:`double`): time period for saving data 
                   outputDir (:py:class:`str`): output directory path
                   integration (:py:class:`str`): method of integration (optimization)
                   isBacktrack (:py:class:`bool`): whether conduct backtracking 
                   rho (:py:class:`double`): discount of step size when backtracking
                   c1 (:py:class:`double`): const of Wolfe condition 0 < c1 < 1, usually ~ 1e-4
                   ctol (:py:class:`double`): tolerance of constraints
                   isAugmentedLagrangian (:py:class:`bool`): whether use augmented lagrangian method
                   restartNum (:py::class:`int`): number of iteration to restart conjugate gradient with steepest descent
               Returns:
                   :py:class:`int`: success.
            )delim");

  pymem3dg.def("forwardsweep_nc", &forwardsweep_nc,
               "Run forward sweep simulation starting with netcdf files",
               py::arg("trajFile"), py::arg("startingFrame"), py::arg("nSub"),
               py::arg("isContinue"), py::arg("isReducedVolume"),
               py::arg("isProtein"), py::arg("isLocalCurvature"),
               py::arg("isVertexShift"), py::arg("isEdgeFlip"),
               py::arg("isGrowMesh"), py::arg("isRefMesh"),
               py::arg("isFloatVertex"), py::arg("isLaplacianMeanCurvature"),
               py::arg("Kb"), py::arg("Kbc"), py::arg("H0"), py::arg("r_H0"),
               py::arg("Kse"), py::arg("Kst"), py::arg("Ksl"), py::arg("Ksg"),
               py::arg("Kv"), py::arg("eta"), py::arg("epsilon"), py::arg("Bc"),
               py::arg("Vt"), py::arg("cam"), py::arg("gamma"), py::arg("temp"),
               py::arg("pt"), py::arg("Kf"), py::arg("conc"), py::arg("height"),
               py::arg("radius"), py::arg("h"), py::arg("T"), py::arg("eps"),
               py::arg("tSave"), py::arg("outputDir"), py::arg("isBacktrack"),
               py::arg("rho"), py::arg("c1"), py::arg("ctol"),
               py::arg("isAugmentedLagrangian"), py::arg("restartNum"),
               py::arg("isAdaptiveStep"),
               R"delim(
                   Run forward sweep simulation starting with netcdf files
               Args:
                   trajFile (:py:class:`str`): input trajectory file path
                   startingFrame (:py:class:`int`): starting frame of continuation
                   nSub (:py:class:`int`): number of loop subdivision
                   isContinue (:py:class:`bool`): whether continue the simulation from trajectory
                   isReducedVolume (:py:class:`bool`): whether adopt reduced volume parametrization
                   isProtein (:py:class:`bool`): whether consider protein binding
                   isLocalCurvature (:py:class:`bool`): whether has local spontaneous curvature profile
                   isVertexShfit (:py:class:`bool`): whether conduct vertex shift during integration
                   isEdgeFlip (:py:class:`bool`): whether conduct edge flip during integration
                   isGrowMesh (:py:class:`bool`): whether conduct mesh growth during integration
                   isRefMesh (:py:class:`bool`): whether whether have a reference mesh
                   isFloatVertex (:py:class:`bool`): whether have "the" vertex floating in embedded space
                   isLaplacianMeanCurvature (:py:class:`bool`): whether adopt Laplacian mean curvature definition, otherwise dihedral angle definition
                   Kb (:py:class:`double`): bending modulus of the bare membrane 
                   Kbc (:py:class:`double`): bending modulus of the coated membrane 
                   H0 (:py:class:`double`): spontaneous curvature of the membrane
                   r_H0 (:py:class:`list`): principal axis of elliptical domain of H0
                   Kse (:py:class:`double`): edge modulus for mesh regularization
                   Kst (:py:class:`double`): modulus for conformal regularization 
                   Ksl (:py:class:`double`): local area mesh regularization
                   Ksg (:py:class:`double`): global stretching modulus of membrane
                   Kv (:py:class:`double`): pressure modulus 
                   eta (:py:class:`double`): interfacial linetension
                   epsilon (:py:class:`double`): adsorption energy per unit of protein 
                   Bc (:py:class:`double`): binding constant of the protein
                   Vt (:py:class:`double`): targeted reduced volume of closed membrane 
                   cam (:py:class:`double`): anbient "concentration" outside closed membrane
                   gamma (:py:class:`double`): dissipation coefficient of DPD force
                   temp (:py:class:`double`): stochastic coeffcient of DPD force 
                   pt (:py:class:`list`): 3-D spatial coordinate of a point 
                   Kf (:py:class:`double`): "spring" constant of external force 
                   conc (:py:class:`double`): extent of local concentration of external force 
                   height (:py:class:`double`): targeted height of the external force
                   radius (:py:class:`double`): radius of integration 
                   h (:py:class:`double`): (time) step size
                   T (:py:class:`double`): maximum duration of integration
                   eps (:py:class:`double`): tolerance of convergence 
                   tSave (:py:class:`double`): time period for saving data 
                   outputDir (:py:class:`str`): output directory path
                   isBacktrack (:py:class:`bool`): whether conduct backtracking 
                   rho (:py:class:`double`): discount of step size when backtracking
                   c1 (:py:class:`double`): const of Wolfe condition 0 < c1 < 1, usually ~ 1e-4
                   ctol (:py:class:`double`): tolerance of constraints
                   isAugmentedLagrangian (:py:class:`bool`): whether use augmented lagrangian method
                   restartNum (:py::class:`int`): number of iteration to restart conjugate gradient with steepest descent
               Returns:
                   :py:class:`int`: success.
            )delim");
#endif
};
} // namespace mem3dg<|MERGE_RESOLUTION|>--- conflicted
+++ resolved
@@ -455,12 +455,6 @@
         System constructor with .ply files. 
         Implicitly refering to the inputMesh as the reference mesh.
       )delim");
-<<<<<<< HEAD
-  system.def(py::init<Eigen::Matrix<size_t, Eigen::Dynamic, 3>,
-                      Eigen::Matrix<double, Eigen::Dynamic, 3>,
-                      Eigen::Matrix<double, Eigen::Dynamic, 3>, size_t,
-                      Parameters &, Options &>(),
-=======
   system.def(py::init<std::string, std::string, Parameters &, Options &, size_t,
                       bool>(),
              py::arg("inputMesh"), py::arg("refMesh"), py::arg("p"),
@@ -474,7 +468,6 @@
    */
   system.def(py::init<Eigen::Matrix<size_t, Eigen::Dynamic, 3> &,
                       Eigen::Matrix<double, Eigen::Dynamic, 3> &, size_t>(),
->>>>>>> e48a674d
              py::arg("topologyMatrix"), py::arg("vertexMatrix"),
              py::arg("nSub") = 0,
              R"delim(
