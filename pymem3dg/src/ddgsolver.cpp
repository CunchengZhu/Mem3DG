// Membrane Dynamics in 3D using Discrete Differential Geometry (Mem3DG)
//
// This Source Code Form is subject to the terms of the Mozilla Public
// License, v. 2.0. If a copy of the MPL was not distributed with this
// file, You can obtain one at http://mozilla.org/MPL/2.0/.
//
// Copyright (c) 2020:
//     Laboratory for Computational Cellular Mechanobiology
//     Cuncheng Zhu (cuzhu@eng.ucsd.edu)
//     Christopher T. Lee (ctlee@ucsd.edu)
//     Ravi Ramamoorthi (ravir@cs.ucsd.edu)
//     Padmini Rangamani (prangamani@eng.ucsd.edu)
//

#include <csignal>
#include <iostream>

#include <geometrycentral/surface/halfedge_factories.h>
#include <geometrycentral/surface/meshio.h>
#include <geometrycentral/surface/rich_surface_mesh_data.h>
#include <geometrycentral/surface/simple_polygon_mesh.h>
#include <geometrycentral/surface/surface_mesh.h>
#include <geometrycentral/utilities/eigen_interop_helpers.h>
#include <geometrycentral/utilities/vector3.h>

#include "polyscope/curve_network.h"
#include "polyscope/point_cloud.h"
#include "polyscope/polyscope.h"
#include "polyscope/surface_mesh.h"

#include "mem3dg/solver/ddgsolver.h"
#include "mem3dg/solver/force.h"
#include "mem3dg/solver/icosphere.h"
#include "mem3dg/solver/integrator.h"
#include "mem3dg/solver/trajfile.h"
#include "mem3dg/solver/typetraits.h"
#include "mem3dg/solver/util.h"

#include <pybind11/embed.h>

#include "igl/loop.h"

#include <Eigen/Core>

#ifdef _WIN32
#include <Windows.h>
#else
#include <unistd.h>
#endif

namespace gc = ::geometrycentral;
namespace gcs = ::geometrycentral::surface;

void signalHandler(int signum) {
  std::cout << "Interrupt signal (" << signum << ") received.\n";
  exit(signum);
}

int viewer(std::string fileName, const bool mean_curvature,
           const bool spon_curvature, const bool ext_pressure,
           const bool physical_pressure, const bool capillary_pressure,
           const bool bending_pressure, const bool line_pressure) {

  signal(SIGINT, signalHandler);

  std::unique_ptr<gcs::SurfaceMesh> ptrMesh;
  std::unique_ptr<gcs::VertexPositionGeometry> ptrVpg;
  std::unique_ptr<gcs::RichSurfaceMeshData> ptrRichData;
  std::tie(ptrMesh, ptrRichData) =
      gcs::RichSurfaceMeshData::readMeshAndData(fileName);
  ptrVpg = ptrRichData->getGeometry();

  polyscope::init();
  polyscope::registerSurfaceMesh("Vesicle surface",
                                 ptrVpg->inputVertexPositions,
                                 ptrMesh->getFaceVertexList());

  if (mean_curvature) {
    gcs::VertexData<double> meanCurvature =
        ptrRichData->getVertexProperty<double>("mean_curvature");
    Eigen::Matrix<double, Eigen::Dynamic, 1> meanCurvature_e =
        meanCurvature.raw();
    polyscope::getSurfaceMesh("Vesicle surface")
        ->addVertexScalarQuantity("mean_curvature", meanCurvature_e);
  }
  if (spon_curvature) {
    gcs::VertexData<double> sponCurvature =
        ptrRichData->getVertexProperty<double>("spon_curvature");
    Eigen::Matrix<double, Eigen::Dynamic, 1> sponCurvature_e =
        sponCurvature.raw();
    polyscope::getSurfaceMesh("Vesicle surface")
        ->addVertexScalarQuantity("spon_curvature", sponCurvature_e);
  }
  if (ext_pressure) {
    gcs::VertexData<double> extPressure =
        ptrRichData->getVertexProperty<double>("external_pressure");
    Eigen::Matrix<double, Eigen::Dynamic, 1> extPressure_e = extPressure.raw();
    polyscope::getSurfaceMesh("Vesicle surface")
        ->addVertexScalarQuantity("applied_pressure", extPressure_e);
  }
  if (physical_pressure) {
    gcs::VertexData<double> physicalPressure =
        ptrRichData->getVertexProperty<double>("physical_pressure");
    Eigen::Matrix<double, Eigen::Dynamic, 1> physicalPressure_e =
        physicalPressure.raw();
    polyscope::getSurfaceMesh("Vesicle surface")
        ->addVertexScalarQuantity("physical_pressure", physicalPressure_e);
  }
  if (capillary_pressure) {
    gcs::VertexData<double> capillaryPressure =
        ptrRichData->getVertexProperty<double>("capillary_pressure");
    Eigen::Matrix<double, Eigen::Dynamic, 1> capillaryPressure_e =
        capillaryPressure.raw();
    polyscope::getSurfaceMesh("Vesicle surface")
        ->addVertexScalarQuantity("surface_tension", capillaryPressure_e);
  }
  if (bending_pressure) {
    gcs::VertexData<double> bendingPressure =
        ptrRichData->getVertexProperty<double>("bending_pressure");
    Eigen::Matrix<double, Eigen::Dynamic, 1> bendingPressure_e =
        bendingPressure.raw();
    polyscope::getSurfaceMesh("Vesicle surface")
        ->addVertexScalarQuantity("bending_pressure", bendingPressure_e);
  }
  if (line_pressure) {
    gcs::VertexData<double> linePressure =
        ptrRichData->getVertexProperty<double>("line_tension_pressure");
    Eigen::Matrix<double, Eigen::Dynamic, 1> linePressure_e =
        linePressure.raw();
    polyscope::getSurfaceMesh("Vesicle surface")
        ->addVertexScalarQuantity("line_tension_pressure", linePressure_e);
  }

  /*gcs::VertexData<gc::Vector3> vertexVelocity =
      ptrRichData->getVertexProperty<gc::Vector3>("vertex_velocity");*/
  /*gcs::VertexData<gc::Vector3> normalForce =
  ptrRichData->getVertexProperty<gc::Vector3>("normal_force");
  gcs::VertexData<gc::Vector3> tangentialForce =
  ptrRichData->getVertexProperty<gc::Vector3>("tangential_force");*/
  // Eigen::Matrix<double, Eigen::Dynamic, 3> vertexVelocity_e =
  //    ddgsolver::EigenMap<double, 3>(vertexVelocity);
  /*Eigen::Matrix<double, Eigen::Dynamic, 3> normalForce_e =
  gc::EigenMap<double, 3>(normalForce); Eigen::Matrix<double,
  Eigen::Dynamic, 3> tangentialForce_e = gc::EigenMap<double,
  3>(tangentialForce);*/
  /*polyscope::getSurfaceMesh("Vesicle surface")
      ->addVertexVectorQuantity("vertexVelocity", vertexVelocity_e);*/
  /*polyscope::getSurfaceMesh("Vesicle
  surface")->addVertexVectorQuantity("tangential_force", tangentialForce_e);
  polyscope::getSurfaceMesh("Vesicle
  surface")->addVertexVectorQuantity("normal_force", normalForce_e);*/

  std::cout << "Finished!" << std::endl;
  polyscope::show();

  return 0;
}

int genIcosphere(size_t nSub, std::string path, double R) {
  std::cout << "Constructing " << nSub << "-subdivided icosphere of radius "
            << R << " ...";

  /// initialize mesh and vpg
  std::unique_ptr<gcs::HalfedgeMesh> ptrMesh;
  std::unique_ptr<gcs::VertexPositionGeometry> ptrVpg;

  /// initialize icosphere
  std::vector<gc::Vector3> coords;
  std::vector<std::vector<std::size_t>> polygons;
  ddgsolver::icosphere(coords, polygons, nSub, R);
  gcs::SimplePolygonMesh soup(polygons, coords);
  soup.mergeIdenticalVertices();
  std::tie(ptrMesh, ptrVpg) =
      gcs::makeHalfedgeAndGeometry(soup.polygons, soup.vertexCoordinates);
  // writeSurfaceMesh(*ptrMesh, *ptrVpg, path);
  gcs::RichSurfaceMeshData richData(*ptrMesh);
  richData.addMeshConnectivity();
  richData.addGeometry(*ptrVpg);
  richData.write(path);

  std::cout << "Finished!" << std::endl;
  return 0;
}

int driver_ply(const size_t verbosity, std::string inputMesh,
               std::string refMesh, size_t nSub, bool isTuftedLaplacian,
               bool isProtein, double mollifyFactor, bool isVertexShift,
               double Kb, double H0, double sharpness, double r_H0, double Kse,
               double Kst, double Ksl, std::vector<double> Ksg,
<<<<<<< HEAD
               std::vector<double> Kv, double eta, double epsilon, double Bc,
               double Vt, double gamma, double kt, std::vector<double> pt,
               double Kf, double conc, double height, double radius, double h,
               double T, double eps, double closeZone, double increment,
               double tSave, double tMollify, std::string outputDir) {
=======
               std::vector<double> Kv, double epsilon, double Bc, double Vt,
               double gamma, double kt, std::vector<double> pt, double Kf, double conc,
               double height, double radius, double h, double T, double eps,
               double closeZone, double increment, double tSave,
               double tMollify, std::string outputDir, double errorJumpLim) {
>>>>>>> a02a8b8c

  signal(SIGINT, signalHandler);
  // pybind11::scoped_interpreter guard{};

  std::cout << "Loading input mesh " << inputMesh << " ...";
  std::unique_ptr<gcs::ManifoldSurfaceMesh> ptrMesh;
  std::unique_ptr<gcs::VertexPositionGeometry> ptrVpg;

  /*std::unique_ptr<gcs::RichSurfaceMeshData> ptrRichData;
  std::tie(ptrMesh, ptrRichData) =
  gcs::RichSurfaceMeshData::readMeshAndData(inputMesh); <- this returns no
  connectivity for UVsphere.ply ptrVpg = ptrRichData->getGeometry();*/
  std::tie(ptrMesh, ptrVpg) = gcs::readManifoldSurfaceMesh(inputMesh);
  gcs::ManifoldSurfaceMesh &mesh = *ptrMesh;
  gcs::VertexPositionGeometry &vpg = *ptrVpg;
  std::cout << "Finished!" << std::endl;

  std::cout << "Loading reference mesh " << refMesh << " ...";
  std::unique_ptr<gcs::ManifoldSurfaceMesh> ptrRefMesh;
  std::unique_ptr<gcs::VertexPositionGeometry> ptrRefVpg;
  std::tie(ptrRefMesh, ptrRefVpg) = gcs::readManifoldSurfaceMesh(refMesh);
  std::cout << "Finished!" << std::endl;

  if (nSub > 0) {
    std::cout << "Subdivide input and reference mesh " << nSub
              << " time(s) ...";
    Eigen::Matrix<double, Eigen::Dynamic, 3> coords;
    Eigen::Matrix<std::size_t, Eigen::Dynamic, 3> faces;

    Eigen::Matrix<double, Eigen::Dynamic, 3> refcoords;
    Eigen::Matrix<std::size_t, Eigen::Dynamic, 3> reffaces;
    // ddgsolver::subdivide(ptrMesh, ptrVpg, nSub);
    // ddgsolver::subdivide(ptrRefMesh, ptrRefVpg, nSub);
    igl::loop(gc::EigenMap<double, 3>(ptrVpg->inputVertexPositions),
              ptrMesh->getFaceVertexMatrix<size_t>(), coords, faces, nSub);
    igl::loop(gc::EigenMap<double, 3>(ptrRefVpg->inputVertexPositions),
              ptrRefMesh->getFaceVertexMatrix<size_t>(), refcoords, reffaces,
              nSub);
    std::tie(ptrMesh, ptrVpg) =
        gcs::makeManifoldSurfaceMeshAndGeometry(coords, faces);
    std::tie(ptrRefMesh, ptrRefVpg) =
        gcs::makeManifoldSurfaceMeshAndGeometry(refcoords, reffaces);
    std::cout << "Finished!" << std::endl;
  }

  gcs::RichSurfaceMeshData richData(*ptrMesh);
  richData.addMeshConnectivity();
  richData.addGeometry(*ptrVpg);

  std::cout << "Initiating the system ...";
  /// physical parameters
  double sigma = sqrt(2 * gamma * kt / h);
  if (ptrMesh->hasBoundary() && (Vt != 1.0)) {
    Vt = 1.0;
    std::cout << "Geometry is a patch, so change Vt to 1.0!" << std::endl;
  }
  ddgsolver::Parameters p{Kb,    H0,     sharpness, r_H0,  Ksg[0],  Kst,
                          Ksl,   Kse,    Kv[0],     eta,   epsilon, Bc,
                          gamma, Vt,     kt,        sigma, pt,      Kf,
                          conc,  height, radius};
  ddgsolver::Force f(*ptrMesh, *ptrVpg, *ptrRefVpg, richData, p, isProtein,
                     isTuftedLaplacian, mollifyFactor, isVertexShift);
  std::cout << "Finished!" << std::endl;

  std::cout << "Solving the system ..." << std::endl;
  ddgsolver::integration::velocityVerlet(f, h, T, eps, closeZone, increment,
                                         Kv[1], Ksg[1], tSave, tMollify,
                                         verbosity, inputMesh, outputDir, 0, errorJumpLim);

  return 0;
}

#ifdef MEM3DG_WITH_NETCDF
int driver_nc(const size_t verbosity, std::string trajFile,
              std::size_t startingFrame, bool isTuftedLaplacian, bool isProtein,
              double mollifyFactor, bool isVertexShift, double Kb, double H0,
              double sharpness, double r_H0, double Kse, double Kst, double Ksl,
<<<<<<< HEAD
              std::vector<double> Ksg, std::vector<double> Kv, double eta,
              double epsilon, double Bc, double Vt, double gamma, double kt,
              std::vector<double> pt, double Kf, double conc, double height,
              double radius, double h, double T, double eps, double closeZone,
              double increment, double tSave, double tMollify,
              std::string outputDir) {
=======
              std::vector<double> Ksg, std::vector<double> Kv, double epsilon,
              double Bc, double Vt, double gamma, double kt, std::vector<double> pt,
              double Kf, double conc, double height, double radius, double h,
              double T, double eps, double closeZone, double increment,
              double tSave, double tMollify, std::string outputDir, double errorJumpLim) {
>>>>>>> a02a8b8c

  signal(SIGINT, signalHandler);

  using EigenVectorX1D = Eigen::Matrix<double, Eigen::Dynamic, 1>;
  using EigenVectorX3D =
      Eigen::Matrix<double, Eigen::Dynamic, 3, Eigen::RowMajor>;
  using EigenTopVec =
      Eigen::Matrix<std::uint32_t, Eigen::Dynamic, 3, Eigen::RowMajor>;

  std::cout << "Loading input mesh from trajectory file " << trajFile << " ...";
  ddgsolver::TrajFile fd = ddgsolver::TrajFile::openReadOnly(trajFile);
  double time;
  EigenVectorX3D coords;
  std::tie(time, coords) = fd.getTimeAndCoords(startingFrame);
  std::cout << "Continuing from time t=" << time << " ...";

  //   gcs::ManifoldSurfaceMesh *ptrMesh =
  //       new gcs::ManifoldSurfaceMesh(fd.getTopology());
  //   gcs::ManifoldSurfaceMesh &mesh = *ptrMesh;
  //   gcs::VertexPositionGeometry *ptrVpg =
  //       new gcs::VertexPositionGeometry(mesh, coords);
  //   gcs::VertexPositionGeometry &vpg = *ptrVpg;

  std::unique_ptr<gcs::ManifoldSurfaceMesh> ptrMesh;
  std::unique_ptr<gcs::VertexPositionGeometry> ptrVpg;
  std::tie(ptrMesh, ptrVpg) =
      gcs::makeManifoldSurfaceMeshAndGeometry(coords, fd.getTopology());
  gcs::ManifoldSurfaceMesh &mesh = *ptrMesh;
  gcs::VertexPositionGeometry &vpg = *ptrVpg;
  gcs::RichSurfaceMeshData richData(mesh);
  richData.addMeshConnectivity();
  richData.addGeometry(vpg);
  std::cout << "Finished!" << std::endl;

  std::cout << "Loading reference mesh from trajectory file" << trajFile
            << " ...";
  gcs::VertexPositionGeometry *ptrRefVpg =
      new gcs::VertexPositionGeometry(mesh, fd.getRefcoordinate());
  std::cout << "Finished!" << std::endl;

  std::cout << "Initiating the system ...";
  /// physical parameters
  double sigma = sqrt(2 * gamma * kt / h);
  if (mesh.hasBoundary() && (Vt != 1.0)) {
    Vt = 1.0;
    std::cout << "Geometry is a patch, so change Vt to 1.0!" << std::endl;
  }
  ddgsolver::Parameters p{Kb,    H0,     sharpness, r_H0,  Ksg[0],  Kst,
                          Ksl,   Kse,    Kv[0],     eta,   epsilon, Bc,
                          gamma, Vt,     kt,        sigma, pt,      Kf,
                          conc,  height, radius};
  ddgsolver::Force f(mesh, vpg, *ptrRefVpg, richData, p, isProtein,
                     isTuftedLaplacian, mollifyFactor, isVertexShift);
  gc::EigenMap<double, 3>(f.vel) = fd.getVelocity(startingFrame);
  std::cout << "Finished!" << std::endl;

  std::cout << "Solving the system ..." << std::endl;
  ddgsolver::integration::velocityVerlet(f, h, T, eps, closeZone, increment,
                                         Kv[1], Ksg[1], tSave, tMollify,
                                         verbosity, trajFile, outputDir, time, errorJumpLim);

  delete ptrRefVpg;

  return 0;
}

#endif<|MERGE_RESOLUTION|>--- conflicted
+++ resolved
@@ -187,19 +187,11 @@
                bool isProtein, double mollifyFactor, bool isVertexShift,
                double Kb, double H0, double sharpness, double r_H0, double Kse,
                double Kst, double Ksl, std::vector<double> Ksg,
-<<<<<<< HEAD
                std::vector<double> Kv, double eta, double epsilon, double Bc,
                double Vt, double gamma, double kt, std::vector<double> pt,
                double Kf, double conc, double height, double radius, double h,
                double T, double eps, double closeZone, double increment,
-               double tSave, double tMollify, std::string outputDir) {
-=======
-               std::vector<double> Kv, double epsilon, double Bc, double Vt,
-               double gamma, double kt, std::vector<double> pt, double Kf, double conc,
-               double height, double radius, double h, double T, double eps,
-               double closeZone, double increment, double tSave,
-               double tMollify, std::string outputDir, double errorJumpLim) {
->>>>>>> a02a8b8c
+               double tSave, double tMollify, std::string outputDir, double errorJumpLim) {
 
   signal(SIGINT, signalHandler);
   // pybind11::scoped_interpreter guard{};
@@ -277,20 +269,12 @@
               std::size_t startingFrame, bool isTuftedLaplacian, bool isProtein,
               double mollifyFactor, bool isVertexShift, double Kb, double H0,
               double sharpness, double r_H0, double Kse, double Kst, double Ksl,
-<<<<<<< HEAD
               std::vector<double> Ksg, std::vector<double> Kv, double eta,
               double epsilon, double Bc, double Vt, double gamma, double kt,
               std::vector<double> pt, double Kf, double conc, double height,
               double radius, double h, double T, double eps, double closeZone,
               double increment, double tSave, double tMollify,
-              std::string outputDir) {
-=======
-              std::vector<double> Ksg, std::vector<double> Kv, double epsilon,
-              double Bc, double Vt, double gamma, double kt, std::vector<double> pt,
-              double Kf, double conc, double height, double radius, double h,
-              double T, double eps, double closeZone, double increment,
-              double tSave, double tMollify, std::string outputDir, double errorJumpLim) {
->>>>>>> a02a8b8c
+              std::string outputDir, double errorJumpLim) {
 
   signal(SIGINT, signalHandler);
 
