--- conflicted
+++ resolved
@@ -40,14 +40,11 @@
   std::vector<gc::Vector3> coords;
   std::vector<std::vector<std::size_t>> polygons;
 
-  icosphere(coords, polygons, 5);
+  icosphere(coords, polygons, 2);
 
   gc::PolygonSoupMesh soup(polygons, coords);
   soup.mergeIdenticalVertices();
 
-  // std::cout << soup.polygons << std::endl;
-
-<<<<<<< HEAD
   std::unique_ptr<gcs::HalfedgeMesh> ptrmesh;
   std::unique_ptr<gcs::VertexPositionGeometry> ptrvpg;
   std::tie(ptrmesh, ptrvpg) =
@@ -56,46 +53,22 @@
   auto &mesh = *ptrmesh;
   auto &vpg = *ptrvpg;
   double h = 0.01;
+  // initiate force object f
+  Force f(mesh, vpg, h);
 
-  // // initiate force object f
-  // Force f(mesh, vpg, h);
+  f.getBendingForces(1.0, 0);
+  f.getStretchingForces(1.0, 1.0);
+  f.getPressureForces(1.0, 0.7);
+  f.getDampingForces(1.0);
+  f.getStochasticForces(1.0);
 
-  // // f.pcg_test();
-
-  // std::cout << "Sizeof Force: " << sizeof(f) << std::endl;
-=======
-	f.getBendingForces(1.0, 0);
-	f.getStretchingForces(1.0, 1.0);
-	f.getPressureForces(1.0, 0.7);
-	f.getDampingForces(1.0);
-	f.getStochasticForces(1.0);
-
-	for (gcs::Vertex v : mesh.vertices()) {
-		std::cout << "bending force" << f.bendingForces[v] << std::endl;
-		std::cout << "stretching force" << f.stretchingForces[v] << std::endl;
-		std::cout << "pressure force" << f.pressureForces[v] << std::endl;
-		std::cout << "damping force" << f.dampingForces[v] << std::endl;
-		std::cout << "stochastic force" << f.stochasticForces[v] << std::endl;
-	}
->>>>>>> 1e9272bc
-
-  // // calculate the bending force
-  // f.bendingForces(1.0, 0);
-  // std::cout << "bending force" << f.bendingForces << std::endl;
-
-  // // calculate the stretching force
-  // f.stretchingForces(1.0, 1.0);
-  // std::cout << "stretching force" << f.stretchingForces << std::endl;
-
-  // // calculate the stretching force
-  // f.pressure_force(1.0, 0.7);
-  // std::cout << "pressure force" << f.pressureForces << std::endl;
-
-  // f.damping_force(1.0);
-  // std::cout << "damping force" << f.dampingForces << std::endl;
-
-  // f.stochastic_force(1.0);
-  // std::cout << "stochastic force" << f.stochasticForces << std::endl;
+  for (gcs::Vertex v : mesh.vertices()) {
+    std::cout << "bending force" << f.bendingForces[v] << std::endl;
+    std::cout << "stretching force" << f.stretchingForces[v] << std::endl;
+    std::cout << "pressure force" << f.pressureForces[v] << std::endl;
+    std::cout << "damping force" << f.dampingForces[v] << std::endl;
+    std::cout << "stochastic force" << f.stochasticForces[v] << std::endl;
+  }
 
   polyscope::init();
   polyscope::registerSurfaceMesh("myMesh", ptrvpg->inputVertexPositions,
