--- conflicted
+++ resolved
@@ -1,30 +1,17 @@
 
 #include <iostream>
-<<<<<<< HEAD
-#include <math.h>
-=======
 
 #include <geometrycentral/surface/halfedge_factories.h>
->>>>>>> ea51b26e
 #include <geometrycentral/surface/halfedge_mesh.h>
 #include <geometrycentral/surface/intrinsic_geometry_interface.h>
 #include <geometrycentral/surface/meshio.h>
 #include <geometrycentral/surface/polygon_soup_mesh.h>
 #include <geometrycentral/surface/vertex_position_geometry.h>
-<<<<<<< HEAD
-#include <geometrycentral/surface/halfedge_factories.h>
-#include <geometrycentral/surface/meshio.h>
-#include <geometrycentral/surface/intrinsic_geometry_interface.h>
-#include "polyscope/polyscope.h"
-#include "polyscope/surface_mesh.h"
-#include "ddgsolver/icosphere.h"
-=======
 #include <geometrycentral/utilities/vector3.h>
 
 #include "polyscope/polyscope.h"
 #include "polyscope/surface_mesh.h"
 
->>>>>>> ea51b26e
 #include "ddgsolver/force.h"
 #include "ddgsolver/icosphere.h"
 #include "ddgsolver/typetraits.h"
@@ -47,7 +34,6 @@
 
 int main() {
 
-<<<<<<< HEAD
 	//initialization of the geometry and mesh
 	// Construct an icosahedron
 	// Construct a std::vector of Vector 3
@@ -61,7 +47,8 @@
 
 	std::unique_ptr<gcs::HalfedgeMesh> ptrmesh;
 	std::unique_ptr<gcs::VertexPositionGeometry> ptrvpg;
-	std::tie(ptrmesh, ptrvpg) = gcs::makeHalfedgeAndGeometry(soup.polygons, soup.vertexCoordinates, true);
+	std::tie(ptrmesh, ptrvpg) = 
+		gcs::makeHalfedgeAndGeometry(soup.polygons, soup.vertexCoordinates, true);
 
 	auto& mesh = *ptrmesh;
 	auto& vpg  = *ptrvpg;
@@ -90,7 +77,7 @@
 
 	double sigma = sqrt(2 * gamma * kt / h);
 	// initiate force object f
-	Force f(*ptrmesh, *ptrvpg,h);
+	Force f(mesh,vpg,h);
 	std::cout << "Sizeof Force: " << sizeof(f) << std::endl;
 
 	polyscope::init();
@@ -150,50 +137,4 @@
 
 
 	return 0;
-}
-
-=======
-  // initialization of the geometry and mesh
-  // Construct an icosahedron
-  // Construct a std::vector of Vector 3
-  std::vector<gc::Vector3> coords;
-  std::vector<std::vector<std::size_t>> polygons;
-
-  icosphere(coords, polygons, 2);
-
-  gc::PolygonSoupMesh soup(polygons, coords);
-  soup.mergeIdenticalVertices();
-
-  std::unique_ptr<gcs::HalfedgeMesh> ptrmesh;
-  std::unique_ptr<gcs::VertexPositionGeometry> ptrvpg;
-  std::tie(ptrmesh, ptrvpg) =
-      gcs::makeHalfedgeAndGeometry(soup.polygons, soup.vertexCoordinates, true);
-
-  auto &mesh = *ptrmesh;
-  auto &vpg = *ptrvpg;
-  double h = 0.01;
-  // initiate force object f
-  Force f(mesh, vpg, h);
-
-  f.getBendingForces(1.0, 0);
-  f.getStretchingForces(1.0, 1.0);
-  f.getPressureForces(1.0, 0.7);
-  f.getDampingForces(1.0);
-  f.getStochasticForces(1.0);
-
-  for (gcs::Vertex v : mesh.vertices()) {
-    std::cout << "bending force" << f.bendingForces[v] << std::endl;
-    std::cout << "stretching force" << f.stretchingForces[v] << std::endl;
-    std::cout << "pressure force" << f.pressureForces[v] << std::endl;
-    std::cout << "damping force" << f.dampingForces[v] << std::endl;
-    std::cout << "stochastic force" << f.stochasticForces[v] << std::endl;
-  }
-
-  polyscope::init();
-  polyscope::registerSurfaceMesh("myMesh", ptrvpg->inputVertexPositions,
-                                 ptrmesh->getFaceVertexList());
-  polyscope::show();
-
-  return 0;
-}
->>>>>>> ea51b26e
+}