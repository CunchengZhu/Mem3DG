// Membrane Dynamics in 3D using Discrete Differential Geometry (Mem3DG)
//
// This Source Code Form is subject to the terms of the Mozilla Public
// License, v. 2.0. If a copy of the MPL was not distributed with this
// file, You can obtain one at http://mozilla.org/MPL/2.0/.
//
// Copyright (c) 2020:
//     Laboratory for Computational Cellular Mechanobiology
//     Cuncheng Zhu (cuzhu@eng.ucsd.edu)
//     Christopher T. Lee (ctlee@ucsd.edu)
//     Ravi Ramamoorthi (ravir@cs.ucsd.edu)
//     Padmini Rangamani (prangamani@eng.ucsd.edu)
//

#pragma once

#include <cstddef>
#include <geometrycentral/surface/geometry.h>
#include <geometrycentral/surface/halfedge_mesh.h>
#include <geometrycentral/surface/meshio.h>
#include <geometrycentral/surface/rich_surface_mesh_data.h>
#include <geometrycentral/surface/vertex_position_geometry.h>
#include <geometrycentral/utilities/eigen_interop_helpers.h>
#include <geometrycentral/utilities/vector3.h>

#include "Eigen/src/Core/util/Constants.h"
#include "mem3dg/meshops.h"
#include "mem3dg/solver/integrator.h"
#include "mem3dg/solver/system.h"

#include "mem3dg/meshops.h"
#include "system.h"
#include <csignal>
#include <stdexcept>
#ifdef MEM3DG_WITH_NETCDF
#include "mem3dg/solver/trajfile.h"
#endif

namespace mem3dg {
namespace solver {

// ==========================================================
// =============        Integrator             ==============
// ==========================================================
class DLL_PUBLIC Integrator {
protected:
  /// Energy of the last time step
  Energy previousE;
  /// last time saving the data
  double lastSave;
  /// last time updating geodesics
  double lastUpdateGeodesics;
  /// last time processing mesh
  double lastProcessMesh;
  /// regularization force to the system
  Eigen::Matrix<double, Eigen::Dynamic, 3> regularizationForce;
  /// numerical dissipative particle dynamics force to the system
  Eigen::Matrix<double, Eigen::Dynamic, 1> DPDForce;
  /// Starting time of the simulation
  double init_time;
  /// Flag of success of the simulation
  bool SUCCESS;
  /// Flag for terminating the simulation
  bool EXIT;
  /// Frame index of the trajectory output
  std::size_t frame;
  /// Normalized area difference to reference mesh
  double dArea;
  /// Normalized volume/osmotic pressure difference
  double dVP;
  /// ratio of time step to the squared mesh size
  double dt_size2_ratio;
  /// initial maximum force
  double maxForce;
  /// TrajFile
#ifdef MEM3DG_WITH_NETCDF
  TrajFile fd;
#endif

public:
  /// System object to be integrated
  System &f;
  /// time step
  double dt;
  // total simulation time
  double total_time;
  /// period of saving output data
  double tSave;
  /// tolerance for termination
  double tol;
  /// path to the output directory
  std::string outputDir;

  /// period of saving output data
  double tUpdateGeodesics;
  /// period of saving output data
  double tProcessMesh;
  /// name of the trajectory file
  std::string trajFileName = "traj.nc";
  /// option to scale time step according to mesh size
  bool isAdaptiveStep = true;
  /// verbosity level of integrator
<<<<<<< HEAD
  std::size_t verbosity = 3;

=======
  size_t verbosity = 3;
  /// just save geometry .ply file
  bool isJustGeometryPly = false;
  
>>>>>>> 63834a1a
  // ==========================================================
  // =============        Constructor            ==============
  // ==========================================================
  /**
   * @brief Construct a new integrator object
   * @param f, System object to be integrated
   * @param dt, time step
   * @param total_time, total simulation time
   * @param tSave, period of saving output data
   * @param tolerance, tolerance for termination
   * @param outputDir, path to the output directory
   */
  Integrator(System &f_, double dt_, double total_time_, double tSave_,
             double tolerance_, std::string outputDir_)
      : f(f_), previousE(f_.E), dt(dt_), total_time(total_time_), tSave(tSave_),
        tol(tolerance_), tUpdateGeodesics(total_time), tProcessMesh(total_time),
        outputDir(outputDir_), init_time(f_.time), SUCCESS(true), EXIT(false),
        frame(0), lastUpdateGeodesics(f_.time), lastProcessMesh(f_.time),
        lastSave(f_.time) {

    // Initialize the timestep-meshsize ratio
    dt_size2_ratio = dt / f.vpg->edgeLengths.raw().minCoeff() /
                     f.vpg->edgeLengths.raw().minCoeff();

    // Initialize the initial maxForce
    getForces();
    maxForce = f.O.isShapeVariation
                   ? f.F.toMatrix(f.F.mechanicalForce).cwiseAbs().maxCoeff()
                   : f.F.chemicalPotential.raw().cwiseAbs().maxCoeff();

    // Initialize geometry constraints
    dArea = 1e10;
    dVP = 1e10;

    // Initialize system summarized forces
    regularizationForce.resize(f.mesh->nVertices(), 3);
    DPDForce.resize(f.mesh->nVertices(), 1);
    regularizationForce.setZero();
    DPDForce.setZero();
  }

  // ==========================================================
  // =================   Template functions    ================
  // ==========================================================
  // virtual bool integrate() { return true; };
  // virtual void march(){};
  // virtual void status(){};
  // virtual void checkParameters(){};

  // ==========================================================
  // =================     Output Data         ================
  // ==========================================================
  /**
   * @brief Initialize netcdf traj file
   */
  void createNetcdfFile();

  /**
   * @brief Save trajectory, mesh and print to console
   */
  void saveData();

#ifdef MEM3DG_WITH_NETCDF
  /**
   * @brief Save data to netcdf traj file
   * @param frame, frame index of netcdf traj file
   * @param fd, netcdf trajFile object
   */
  void saveNetcdfData();

#endif

  /**
   * @brief Mark the file name
   *
   * @param dirPath path of the directory
   * @param file name of the file, for example in the form of "/traj.nc"
   * @param marker_str marker used to mark the file, such as marker = "_failed"
   * results in new file name of "/traj_failed.nc"
   */
  void markFileName(std::string marker_str);

  /**
   * @brief Save parameters to txt file
   * @return
   */
  void getParameterLog(std::string inputMesh);

  /**
   * @brief Save status log to txt file
   * @return
   */
  void getStatusLog(std::string nameOfFile, std::size_t frame, double areaError,
                    double volumeError, double bendingError, double faceError,
                    std::string inputMesh);

  // ==========================================================
  // =============     Helper functions          ==============
  // ==========================================================
  /**
   * @brief Thresholding when adopting reduced volume parametrization
   * @param EXIT, reference to the exit flag
   * @param isAugmentedLagrangian, whether using augmented lagrangian method
   * @param dArea, normalized area difference
   * @param dVolume, normalized volume difference
   * @param ctol, exit criterion for constraint
   * @param increment, increment coefficient of penalty when using incremental
   * penalty method
   * @return
   */
  void reducedVolumeThreshold(bool &EXIT, const bool isAugmentedLagrangian,
                              const double dArea, const double dVolume,
                              const double ctol, double increment);
  /**
   * @brief Thresholding when adopting ambient pressure constraint
   * @param EXIT, reference to the exit flag
   * @param isAugmentedLagrangian, whether using augmented lagrangian method
   * @param dArea, normalized area difference
   * @param ctol, exit criterion for constraint
   * @param increment, increment coefficient of penalty when using incremental
   * penalty method
   * @return
   */
  void pressureConstraintThreshold(bool &EXIT, const bool isAugmentedLagrangian,
                                   const double dArea, const double ctol,
                                   double increment);

  /**
   * @brief Backtracking algorithm that dynamically adjust step size based on
   * energy evaluation
   * @param potentialEnergy_pre, previous energy evaluation
   * @param positionDirection, direction of shape, most likely some function of
   * gradient
   * @param chemicalDirection, direction of protein density, most likely some
   * function of gradient
   * @param rho, discount factor
   * @param c1, constant for Wolfe condtion, between 0 to 1, usually ~ 1e-4
   * @return alpha, line search step size
   */
  double backtrack(const double energy_pre,
                   Eigen::Matrix<double, Eigen::Dynamic, 3> &&positionDirection,
                   Eigen::Matrix<double, Eigen::Dynamic, 1> &chemicalDirection,
                   double rho = 0.99, double c1 = 0.0001);

  /**
   * @brief Summerize forces into 3 categories: physcialPressure, DPDPressure
   * and regularizationForce. Note that the forces has been removed rigid body
   * mode and masked for integration
   * @return
   */
  void getForces();

  /**
   * @brief Check finiteness of simulation states and backtrack for error in
   * specific component
   * @return
   */
  void finitenessErrorBacktrack();

  /**
   * @brief Backtrack the line search failure by inspecting specific
   * energy-force relation
   * @return
   */
  void lineSearchErrorBacktrack(const double &alpha,
                                const EigenVectorX3dr &initial_pos,
                                const EigenVectorX1d &init_proteinDensity,
                                bool runAll = false);
};

// ==========================================================
// =============        Stormer Verlet         ==============
// ==========================================================
/**
 * @brief Stomer Verlet time Integration
 */
class DLL_PUBLIC StormerVerlet : public Integrator {
private:
  gcs::VertexData<gc::Vector3> pastPositions;

public:
  StormerVerlet(System &f_, double dt_, double total_time_, double tSave_,
                double tolerance_, std::string outputDir_)
      : Integrator(f_, dt_, total_time_, tSave_, tolerance_, outputDir_),
        pastPositions(*f.mesh, {0, 0, 0}) {
    throw std::runtime_error(
        "StomerVerlet is currently not tested and maintained!");
  }

  bool integrate();
};

// ==========================================================
// =============        Velocity Verlet        +=============
// ==========================================================
/**
 * @brief Velocity Verlet time Integration
 */
class DLL_PUBLIC VelocityVerlet : public Integrator {
private:
  // total pressure
  Eigen::Matrix<double, Eigen::Dynamic, 3> totalPressure;
  // total pressure of new iteration
  Eigen::Matrix<double, Eigen::Dynamic, 3> newTotalPressure;
  // total energy of the system
  double totalEnergy;

public:
  VelocityVerlet(System &f_, double dt_, double total_time_, double tSave_,
                 double tolerance_, std::string outputDir_)
      : Integrator(f_, dt_, total_time_, tSave_, tolerance_, outputDir_) {

    // print to console
    if (verbosity > 1) {
      std::cout << "Running Velocity Verlet integrator ..." << std::endl;
    }

    // check the validity of parameter
    checkParameters();

    totalPressure.resize(f.mesh->nVertices(), 3);
    newTotalPressure.resize(f.mesh->nVertices(), 3);
    totalPressure.setZero();
    newTotalPressure.setZero();

    f.computeFreeEnergy();
    totalEnergy = f.E.totalE;
  }

  /**
   * @brief velocity Verlet driver function
   */
  bool integrate();
  /**
   * @brief velocity Verlet marcher
   */
  void march();

  /**
   * @brief Velocity Verlet status computation and thresholding
   */
  void status();

  /**
   * @brief Check parameters for time integration
   */
  void checkParameters();

  /**
   * @brief step for n iterations
   */
  void step(std::size_t n) {
    for (std::size_t i = 0; i < n; i++) {
      status();
      march();
    }
  }
};

// ==========================================================
// =============        Forward Euler          +=============
// ==========================================================
/**
 * @brief Euler (gradient descent) time Integration
 * @param isBacktrack, option to use backtracking line search algorithm
 * @param rho, backtracking coefficient
 * @param c1, Wolfe condition parameter
 * @return Success, if simulation is sucessful
 */
class DLL_PUBLIC Euler : public Integrator {
public:
  bool isBacktrack = true;
  double rho = 0.99;
  double c1 = 0.0001;

  Euler(System &f_, double dt_, double total_time_, double tSave_,
        double tolerance_, std::string outputDir_)
      : Integrator(f_, dt_, total_time_, tSave_, tolerance_, outputDir_) {

    // print to console
    if (verbosity > 1) {
      std::cout << "Running Forward Euler (steepest descent) propagator ..."
                << std::endl;
    }
    // check the validity of parameter
    checkParameters();
  }

  /**
   * @brief Forward Euler driver function
   */
  bool integrate();

  /**
   * @brief Forward Euler stepper
   */
  void march();

  /**
   * @brief Forward Euler status computation and thresholding
   */
  void status();

  /**
   * @brief Check parameters for time integration
   */
  void checkParameters();

  /**
   * @brief step for n iterations
   */
  void step(std::size_t n) {
    for (std::size_t i = 0; i < n; i++) {
      status();
      march();
    }
  }
};

// ==========================================================
// =============      Conjugate Gradient        =============
// ==========================================================
/**
 * @brief Conjugate Gradient propagator
 * @param ctol, tolerance for termination (contraints)
 * @param isBacktrack, option to use backtracking line search algorithm
 * @param rho, backtracking coefficient
 * @param c1, Wolfe condition parameter
 * @param isAugmentedLagrangian, option to use Augmented Lagrangian method
 * @return Success, if simulation is sucessful
 */
class DLL_PUBLIC ConjugateGradient : public Integrator {
private:
  double currentNormSq;
  double pastNormSq;

  std::size_t countCG = 0;

public:
  std::size_t restartNum = 5;
  bool isBacktrack = true;
  double rho = 0.99;
  double c1 = 0.001;
  double ctol = 0.01;
  bool isAugmentedLagrangian = false;

  // std::size_t countPM = 0;

  ConjugateGradient(System &f_, double dt_, double total_time_, double tSave_,
                    double tolerance_, std::string outputDir_)
      : Integrator(f_, dt_, total_time_, tSave_, tolerance_, outputDir_) {

    // print to console
    if (verbosity > 1) {
      std::cout << "Running Conjugate Gradient propagator ..." << std::endl;
    }

    // check the validity of parameter
    checkParameters();
  }

  /**
   * @brief Conjugate Gradient driver function
   */
  bool integrate();

  /**
   * @brief Conjugate Gradient stepper
   */
  void march();

  /**
   * @brief Conjugate Gradient status computation and thresholding
   */
  void status();

  /**
   * @brief Check parameters for time integration
   */
  void checkParameters();

  /**
   * @brief step for n iterations
   */
  void step(std::size_t n) {
    for (std::size_t i = 0; i < n; i++) {
      status();
      march();
    }
  }
};

// ==========================================================
// =============              BFGS              =============
// ==========================================================
/**
 * @brief BFGS optimizer
 * @param ctol, tolerance for termination (contraints)
 * @param isBacktrack, option to use backtracking line search algorithm
 * @param rho, backtracking coefficient
 * @param c1, Wolfe condition parameter
 * @param isAugmentedLagrangian, option to use Augmented Lagrangian method
 * @return Success, if simulation is sucessful
 */
class DLL_PUBLIC BFGS : public Integrator {
private:
  Eigen::Matrix<double, Eigen::Dynamic, Eigen::Dynamic> hess_inv;
  Eigen::Matrix<double, Eigen::Dynamic, 1> pastPhysicalForce;
  Eigen::Matrix<double, Eigen::Dynamic, 1> s;

  Eigen::Matrix<double, Eigen::Dynamic, Eigen::Dynamic> hess_inv_protein;
  Eigen::Matrix<double, Eigen::Dynamic, 1> pastPhysicalForce_protein;
  Eigen::Matrix<double, Eigen::Dynamic, 1> s_protein;

public:
  const bool isBacktrack;
  const double rho;
  const double c1;
  const double ctol;
  const bool isAugmentedLagrangian;
  bool ifRestart;

  BFGS(System &f_, double dt_, double total_time_, double tSave_,
       double tolerance_, std::string outputDir_, bool isAdaptiveStep_,
       std::string trajFileName_, std::size_t verbosity_, bool isBacktrack_,
       double rho_, double c1_, double ctol_, bool isAugmentedLagrangian_)
      : Integrator(f_, dt_, total_time_, tSave_, tolerance_, outputDir_),
        isBacktrack(isBacktrack_), rho(rho_), c1(c1_), ctol(ctol_),
        isAugmentedLagrangian(isAugmentedLagrangian_), ifRestart(false) {

    throw std::runtime_error("BFGS is currently not tested and maintained!");

    // print to console
    if (verbosity > 1) {
      std::cout << "Running BFGS propagator ..." << std::endl;
    }

    hess_inv.resize(f.mesh->nVertices() * 3, f.mesh->nVertices() * 3);
    hess_inv.setIdentity();
    pastPhysicalForce.resize(f.mesh->nVertices() * 3, 1);
    pastPhysicalForce.setZero();
    s.resize(f.mesh->nVertices() * 3, 1);
    s.setZero();

    hess_inv_protein.resize(f.mesh->nVertices(), f.mesh->nVertices());
    hess_inv_protein.setIdentity();
    pastPhysicalForce_protein.resize(f.mesh->nVertices(), 1);
    pastPhysicalForce_protein.setZero();
    s_protein.resize(f.mesh->nVertices(), 1);
    s_protein.setZero();

    // check the validity of parameter
    checkParameters();
  }

  /**
   * @brief BFGS function
   */
  bool integrate();

  /**
   * @brief BFGS stepper
   */
  void march();

  /**
   * @brief BFGS status computation and thresholding
   */
  void status();

  /**
   * @brief Check parameters for time integration
   */
  void checkParameters();

  /**
   * @brief step for n iterations
   */
  void step(std::size_t n) {
    for (std::size_t i = 0; i < n; i++) {
      status();
      march();
    }
  }
};

// ==========================================================
// =============      FeedForward Sweep         =============
// ==========================================================
/**
 * @brief Conjugate Gradient based feedforward parameter sweep
 * @param H__, vector of sweep parameters (H0)
 * @param VP__, vector of sweep parameters (V/cam)
 * @return
 */
class DLL_PUBLIC FeedForwardSweep : public ConjugateGradient {
public:
  std::vector<double> H_;
  std::vector<double> VP_;
  FeedForwardSweep(System &f_, double dt_, double total_time_, double tSave_,
                   double tolerance_, std::string outputDir_,
                   bool isAdaptiveStep_, std::string trajFileName_,
                   std::size_t verbosity_, bool isBacktrack_, double rho_,
                   double c1_, double ctol_, bool isAugmentedLagrangian_,
                   std::size_t restartNum_, std::vector<double> H__,
                   std::vector<double> VP__)
      : ConjugateGradient(f_, dt_, total_time_, tSave_, tolerance_, outputDir_),
        H_(H__), VP_(VP__) {
    throw std::runtime_error(
        "FeedForwardSweep is currently not tested and maintained!");
  }
  void sweep();
};

} // namespace solver
} // namespace mem3dg<|MERGE_RESOLUTION|>--- conflicted
+++ resolved
@@ -100,15 +100,10 @@
   /// option to scale time step according to mesh size
   bool isAdaptiveStep = true;
   /// verbosity level of integrator
-<<<<<<< HEAD
-  std::size_t verbosity = 3;
-
-=======
   size_t verbosity = 3;
   /// just save geometry .ply file
   bool isJustGeometryPly = false;
   
->>>>>>> 63834a1a
   // ==========================================================
   // =============        Constructor            ==============
   // ==========================================================
