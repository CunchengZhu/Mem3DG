// Membrane Dynamics in 3D using Discrete Differential Geometry (Mem3DG)
//
// This Source Code Form is subject to the terms of the Mozilla Public
// License, v. 2.0. If a copy of the MPL was not distributed with this
// file, You can obtain one at http://mozilla.org/MPL/2.0/.
//
// Copyright (c) 2020:
//     Laboratory for Computational Cellular Mechanobiology
//     Cuncheng Zhu (cuzhu@eng.ucsd.edu)
//     Christopher T. Lee (ctlee@ucsd.edu)
//     Ravi Ramamoorthi (ravir@cs.ucsd.edu)
//     Padmini Rangamani (prangamani@eng.ucsd.edu)
//

/**
 * @file  trajfile.h
 * @brief Netcdf trajectory output support
 *
 */

#pragma once

#ifdef MEM3DG_WITH_NETCDF

#include <exception>
#include <iostream>
#include <netcdf>
#include <vector>

#include <Eigen/Core>

#include <geometrycentral/surface/halfedge_mesh.h>
#include <geometrycentral/surface/intrinsic_geometry_interface.h>
#include <geometrycentral/surface/vertex_position_geometry.h>
#include <geometrycentral/utilities/eigen_interop_helpers.h>

#include "mem3dg/solver/macros.h"
#include "mem3dg/solver/meshops.h"
#include "mem3dg/solver/typetraits.h"

namespace ddgsolver {

namespace gc = ::geometrycentral;
namespace gcs = ::geometrycentral::surface;

namespace nc = ::netCDF;

// DIMENSIONS NAMES

static const std::string POLYGON_ORDER_NAME = "polygon_dims";
/// Number of vertices per polygon
static const std::size_t POLYGON_ORDER = 3;

static const std::string NPOLYGONS_NAME = "npolygons";

static const std::string SPATIAL_DIMS_NAME = "spatial";
/// Number of spatial dimensions
static const std::size_t SPATIAL_DIMS = 3;
/// Name of frames
static const std::string FRAME_NAME = "frame";
/// nvertices
static const std::string NVERTICES_NAME = "nvertices";

/// Name of conventions
static const std::string CONVENTIONS_NAME = "Conventions";
/// Convention value
static const std::string CONVENTIONS_VALUE = "Mem3DG";
/// Conventions version
static const std::string CONVENTIONS_VERSION_NAME = "ConventionsVersion";
/// Conventions version value
static const std::string CONVENTIONS_VERSION_VALUE = "0.0.1";

/// Name of the units labels
static const std::string UNITS = "units";
/// Value for length units
static const std::string LEN_UNITS = "micrometers";
/// Value for time units
static const std::string TIME_UNITS = "picoseconds";

// Data/Variable block names
/// Name of time data
static const std::string TIME_VAR = "time";
/// Name of coordinates data
static const std::string COORD_VAR = "coordinates";
/// Name of the mesh topology data
static const std::string TOPO_VAR = "topology";
/// Name of the refMesh coordinates data
static const std::string REFCOORD_VAR = "refcoordinates";
/// Name of the velocity data
static const std::string VEL_VAR = "velocities";
/// Name of the mean curvature data
static const std::string MEANCURVE_VAR = "meancurvature";
/// Name of the spontaneous curvature data
static const std::string SPONCURVE_VAR = "sponcurvature";
/// Name of the external pressure data
static const std::string EXTERNPRESS_VAR = "externpressure";
/// Name of the physical pressure data
static const std::string PHYSPRESS_VAR = "physpressure";
/// Name of the capillary pressure data
static const std::string CAPPRESS_VAR = "cappressure";
/// Name of the bending pressure data
static const std::string BENDPRESS_VAR = "bendpressure";

/**
 * @class TrajFile
 * @brief Trajectory interface to help with manipulating trajectories
 *
 */
class DLL_PUBLIC TrajFile {
private:
  TrajFile *operator=(const TrajFile &rhs) = delete;
  TrajFile(const TrajFile &rhs) = delete;

public:
  using NcFile = nc::NcFile;
  using NcException = nc::exceptions::NcException;
  using EigenVector =
      Eigen::Matrix<double, Eigen::Dynamic, SPATIAL_DIMS, Eigen::RowMajor>;

  // template <typename T>
  // using EigenVector_T = Eigen::Matrix<T, Eigen::Dynamic, SPATIAL_DIMS,
  // Eigen::RowMajor>;

  TrajFile() = delete;

  TrajFile(TrajFile &&rhs) = default;

  /**
   * @brief Open a new file and populate it with the convention
   *
   * @param filename  Filename to save to
   * @param mesh      Mesh of interest
   * @param replace   Whether to replace an existing file or exit
   *
   * @exception netCDF::exceptions::NcExist File already exists and
   * replace/overwrite flag is not specified.
   *
   * @return TrajFile helper object to manipulate the bound NetCDF file.
   */
  static TrajFile newFile(const std::string &filename, gcs::SurfaceMesh &mesh,
                          gcs::VertexPositionGeometry &refVpg,
                          bool replace = true) {
    if (replace)
      return TrajFile(filename, mesh, refVpg, NcFile::replace);
    else
      return TrajFile(filename, mesh, refVpg, NcFile::newFile);
  };

  /**
   * @brief Open an existing NetCDF file in read/write mode
   *
   * @param filename  Filename of interest
   *
   * @exception std::runtime_error if file does not conform to the convention
   * @exception netCDF::exceptions::* If file does not exist
   *
   * @return TrajFile helper object to manipulate the bound NetCDF file.
   */
  static TrajFile openRW(const std::string &filename) {
    return TrajFile(filename, NcFile::write);
  }

  /**
   * @brief Open an existing NetCDF file in read only mode
   *
   * @param filename  Filename of interest
   *
   * @exception std::runtime_error if file does not conform to the convention
   * @exception netCDF::exceptions::* If file does not exist
   *
   * @return TrajFile helper object to manipulate the bound NetCDF file.
   */
  static TrajFile openReadOnly(const std::string &filename) {
    return TrajFile(filename, NcFile::read);
  };

  /**
   * @brief Destructor frees the bound NcFile
   */
  ~TrajFile() { delete fd; };

  /**
   * @brief Check if the bound NcFile was opened in write mode
   *
   * @return True if writable
   */
  inline bool isWriteable() { return writeable; };

  inline std::size_t getNextFrameIndex() const { return frame_dim.getSize(); };

  /**
   * @brief Validate whether or not the metadata follows convention
   *
   * @return True if okay. False otherwise.
   */
  bool check_metadata();

  void writeTime(const std::size_t idx, const double time);

  void writeCoords(const std::size_t idx, const EigenVector &data);

  std::tuple<double, EigenVector> getTimeAndCoords(const std::size_t idx) const;

  Eigen::Matrix<std::uint32_t, Eigen::Dynamic, 3, Eigen::RowMajor>
  getTopology() const;

  Eigen::Matrix<double, Eigen::Dynamic, SPATIAL_DIMS, Eigen::RowMajor>
  getRefcoordinate() const;

  void writeVelocity(const std::size_t idx, const EigenVector &data);

  Eigen::Matrix<double, Eigen::Dynamic, SPATIAL_DIMS>
  getVelocity(const std::size_t idx) const;

  void writeMeanCurvature(const std::size_t idx,
                          const Eigen::Matrix<double, Eigen::Dynamic, 1> &data);

  Eigen::Matrix<double, Eigen::Dynamic, 1>
  getMeanCurvature(const std::size_t idx) const;

  void writeSponCurvature(const std::size_t idx,
                          const Eigen::Matrix<double, Eigen::Dynamic, 1> &data);

  Eigen::Matrix<double, Eigen::Dynamic, 1>
  getSponCurvature(const std::size_t idx) const;

  void
  writeExternalPressure(const std::size_t idx,
                        const Eigen::Matrix<double, Eigen::Dynamic, 1> &data);

  Eigen::Matrix<double, Eigen::Dynamic, 1>
  getExternalPressure(const std::size_t idx) const;

  void
  writePhysicalPressure(const std::size_t idx,
                        const Eigen::Matrix<double, Eigen::Dynamic, 1> &data);

  Eigen::Matrix<double, Eigen::Dynamic, 1>
  getPhysicalPressure(const std::size_t idx) const;

  void
  writeCapillaryPressure(const std::size_t idx,
                         const Eigen::Matrix<double, Eigen::Dynamic, 1> &data);

  Eigen::Matrix<double, Eigen::Dynamic, 1>
  getCapillaryPressure(const std::size_t idx) const;

  void
  writeBendingPressure(const std::size_t idx,
                       const Eigen::Matrix<double, Eigen::Dynamic, 1> &data);

  Eigen::Matrix<double, Eigen::Dynamic, 1>
  getBendingPressure(const std::size_t idx) const;

private:
  /**
   * @brief Private constructor for opening an existing file.
   *
   * The metadata is checked for consistency with the convention. This
   * function should only be called with fMode set to `read` or `write`.
   *
   * @param filename Path to file of interest
   * @param fMode    Mode to open file with
   */
  TrajFile(const std::string &filename, const NcFile::FileMode fMode)
      : filename(filename), // fd(new NcFile(filename, fMode)),
        writeable(fMode != NcFile::read) {

    fd = new NcFile(filename, fMode);
    check_metadata();

    frame_dim = fd->getDim(FRAME_NAME);
    npolygons_dim = fd->getDim(NPOLYGONS_NAME);
    nvertices_dim = fd->getDim(NVERTICES_NAME);
    spatial_dim = fd->getDim(SPATIAL_DIMS_NAME);
    polygon_order_dim = fd->getDim(POLYGON_ORDER_NAME);

    topology = fd->getVar(TOPO_VAR);
    refcoord = fd->getVar(REFCOORD_VAR);
    time_var = fd->getVar(TIME_VAR);
    coord_var = fd->getVar(COORD_VAR);
    vel_var = fd->getVar(VEL_VAR);
    meancurve_var = fd->getVar(MEANCURVE_VAR);
    sponcurve_var = fd->getVar(SPONCURVE_VAR);
    externpress_var = fd->getVar(EXTERNPRESS_VAR);
    physpress_var = fd->getVar(PHYSPRESS_VAR);
    cappress_var = fd->getVar(CAPPRESS_VAR);
    bendpress_var = fd->getVar(BENDPRESS_VAR);
  }

  /**
   * @brief Private constructor for creating a new file
   *
   * This function applies the convention. It also sets
   *
   * @param filename Path to file of interest
   * @param mesh     Mesh to store
   * @param fMode    Mode to create file with (replace, newFile)
   */
  TrajFile(const std::string &filename, gcs::SurfaceMesh &mesh,
           gcs::VertexPositionGeometry &refVpg, const NcFile::FileMode fMode)
      : filename(filename), // fd(new NcFile(filename, fMode)),
        writeable(true) {

    fd = new NcFile(filename, fMode);
    // initialize data
    fd->putAtt(CONVENTIONS_NAME, CONVENTIONS_VALUE);
    fd->putAtt(CONVENTIONS_VERSION_NAME, CONVENTIONS_VERSION_VALUE);

    frame_dim = fd->addDim(FRAME_NAME);
    npolygons_dim = fd->addDim(NPOLYGONS_NAME, mesh.nFaces());
    nvertices_dim = fd->addDim(NVERTICES_NAME, mesh.nVertices());
    spatial_dim = fd->addDim(SPATIAL_DIMS_NAME, SPATIAL_DIMS);
    polygon_order_dim = fd->addDim(POLYGON_ORDER_NAME, POLYGON_ORDER);

    // Initialize topology data block
    topology =
        fd->addVar(TOPO_VAR, nc::ncUint, {npolygons_dim, polygon_order_dim});

    // Populate topology data
    Eigen::Matrix<std::uint32_t, Eigen::Dynamic, 3, Eigen::RowMajor>
        faceMatrix = getFaceVertexMatrix(mesh);
    std::uint32_t *topodata = faceMatrix.data();
    topology.putVar(topodata);

    // Initialize reference coordinate data block
    refcoord = fd->addVar(REFCOORD_VAR, netCDF::ncDouble,
                          {nvertices_dim, spatial_dim});

    // Populate reference coordinate data
    double *refcoorddata;
    refcoorddata = gc::EigenMap<double, 3>(refVpg.inputVertexPositions).data();
    refcoord.putVar(refcoorddata);

    time_var = fd->addVar(TIME_VAR, netCDF::ncDouble, {frame_dim});
    time_var.putAtt(UNITS, TIME_UNITS);

    coord_var = fd->addVar(COORD_VAR, netCDF::ncDouble,
                           {frame_dim, nvertices_dim, spatial_dim});
    coord_var.putAtt(UNITS, LEN_UNITS);

    vel_var = fd->addVar(VEL_VAR, netCDF::ncDouble,
                         {frame_dim, nvertices_dim, spatial_dim});

    meancurve_var =
        fd->addVar(MEANCURVE_VAR, netCDF::ncDouble, {frame_dim, nvertices_dim});

    sponcurve_var =
        fd->addVar(SPONCURVE_VAR, netCDF::ncDouble, {frame_dim, nvertices_dim});

    externpress_var = fd->addVar(EXTERNPRESS_VAR, netCDF::ncDouble,
                                 {frame_dim, nvertices_dim});

    physpress_var =
        fd->addVar(PHYSPRESS_VAR, netCDF::ncDouble, {frame_dim, nvertices_dim});

    cappress_var =
        fd->addVar(CAPPRESS_VAR, netCDF::ncDouble, {frame_dim, nvertices_dim});

    bendpress_var =
        fd->addVar(BENDPRESS_VAR, netCDF::ncDouble, {frame_dim, nvertices_dim});
<<<<<<< HEAD

=======
>>>>>>> 861b9e0f
  }

  /// Bound NcFile
  NcFile *fd;

  // Save dimensions
  nc::NcDim frame_dim;
  nc::NcDim npolygons_dim;
  nc::NcDim nvertices_dim;
  nc::NcDim spatial_dim;
  nc::NcDim polygon_order_dim;

  // Save variables
  nc::NcVar topology;
  nc::NcVar refcoord;
  nc::NcVar time_var;
  nc::NcVar coord_var;
  nc::NcVar meancurve_var;
  nc::NcVar sponcurve_var;
  nc::NcVar externpress_var;
  nc::NcVar physpress_var;
  nc::NcVar cappress_var;
  nc::NcVar bendpress_var;
  nc::NcVar vel_var;

  /// Filepath to file
  std::string filename;
  /// Writeable status
  bool writeable;
};
} // namespace ddgsolver
#endif<|MERGE_RESOLUTION|>--- conflicted
+++ resolved
@@ -359,10 +359,6 @@
 
     bendpress_var =
         fd->addVar(BENDPRESS_VAR, netCDF::ncDouble, {frame_dim, nvertices_dim});
-<<<<<<< HEAD
-
-=======
->>>>>>> 861b9e0f
   }
 
   /// Bound NcFile
