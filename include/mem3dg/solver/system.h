--- conflicted
+++ resolved
@@ -290,11 +290,7 @@
          EigenVectorX1d &proteinDensity_, EigenVectorX3dr &velocity_,
          double time_ = 0)
       : System(std::move(ptrmesh_), std::move(ptrvpg_), time_) {
-<<<<<<< HEAD
-    toMatrix(proteinDensity) = proteinDensity_;
-=======
     proteinDensity.fromVector(proteinDensity_);
->>>>>>> 4fa50d90
     toMatrix(velocity) = velocity_;
   }
 
