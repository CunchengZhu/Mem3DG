#pragma once

#include <cassert>

#include <geometrycentral/surface/halfedge_mesh.h>
#include <geometrycentral/surface/intrinsic_geometry_interface.h>
#include <geometrycentral/surface/vertex_position_geometry.h>
#include <geometrycentral/surface/heat_method_distance.h>

#include <Eigen/Core>
#include <Eigen/SparseLU>

#include <pcg_random.hpp>
#include <random>

#include "ddgsolver/util.h"
#include "ddgsolver/meshops.h"
#include "ddgsolver/macros.h"

namespace ddgsolver {

namespace gc = ::geometrycentral;
namespace gcs = ::geometrycentral::surface;

struct DLL_PUBLIC Parameters {
  double Kb;    /// Bending modulus
  double H0;    /// Spontaneous curvature
  double Ksl;   /// Local stretching modulus
  double Ksg;   /// Global stretching modulus
  double Kse;   /// Edge spring constant
  double Kv;    /// Volume regularization
  double gamma; /// Dissipation coefficient
  double Vt;    /// Reduced volume
  double kt;    /// Boltzmann constant*Temperature
  double sigma; /// Noise
  int ptInd;     /// index of node with applied external force 
  double extF;   /// Magnitude of external force 
  double conc;   /// level of concentration of the external force
};

class DLL_PUBLIC Force : public Parameters {
public:
  /// Cached mesh of interest
  gcs::HalfedgeMesh &mesh;
  /// Embedding and other geometric details
  gcs::VertexPositionGeometry &vpg;
  /// Cached bending forces
  gcs::VertexData<gc::Vector3> bendingForces;
  /// Cached stretching forces
  gcs::VertexData<gc::Vector3> stretchingForces;
  /// Cached pressure induced forces
  gcs::VertexData<gc::Vector3> pressureForces;
  /// Cached damping forces
  gcs::VertexData<gc::Vector3> dampingForces;
  /// Cached stochastic forces
  gcs::VertexData<gc::Vector3> stochasticForces;
  /// Cached external forces
  gcs::VertexData<gc::Vector3> externalForces;

  /// Cached galerkin mass matrix
  Eigen::SparseMatrix<double> M;
  /// Inverted galerkin mass matrix
  Eigen::SparseMatrix<double> M_inv;
  /// Cotangent Laplacian
  Eigen::SparseMatrix<double> L;
  /// Target area per face
  gcs::FaceData<double> initialFaceAreas;
  /// Target total face area
  double initialSurfaceArea = 0.0;
  /// surface area
  double surfaceArea = 0.0;
  /// Target length per edge
  gcs::EdgeData<double> targetEdgeLength;
  /// Maximal volume
  double maxVolume = 0.0;
  /// Volume
  double volume = 0.0;
  /// Cached vertex positions from the previous step
  gcs::VertexData<gc::Vector3> pastPositions;
  /// Cached vertex velocity by finite differencing past and current position
  gcs::VertexData<gc::Vector3> vel;
  /// outward normal
  Eigen::Matrix<double, Eigen::Dynamic, 3> vertexAreaGradientNormal;
  // Mean curvature of the mesh
  Eigen::Matrix<double, Eigen::Dynamic, 3> Hn;
  // Spontaneous curvature of the mesh
  Eigen::Matrix<double, Eigen::Dynamic, 3> H0n;
  /// Random number engine
  pcg32 rng;
  std::normal_distribution<double> normal_dist;
  /// magnitude of externally applied force
  Eigen::Matrix<double, Eigen::Dynamic, 1> appliedForceMagnitude;

  /**
   * @brief Construct a new Force object
   *
   * @param mesh_         Mesh connectivity
   * @param vpg_          Embedding and geometry information
   * @param time_step_    Numerical timestep
   */
  Force(gcs::HalfedgeMesh &mesh_, gcs::VertexPositionGeometry &vpg_, Parameters &p)
      : mesh(mesh_), vpg(vpg_), bendingForces(mesh_, {0, 0, 0}), Parameters(p),
        stretchingForces(mesh_, {0, 0, 0}), dampingForces(mesh_, {0, 0, 0}),
        pressureForces(mesh_, {0, 0, 0}), stochasticForces(mesh_, {0, 0, 0}),
<<<<<<< HEAD
        vel(mesh_, {0, 0, 0}) {
=======
        externalForces(mesh_, {0, 0, 0}), vertexVelocity(mesh_, { 0, 0, 0 }) {
>>>>>>> f6d35049

    // Initialize RNG
    pcg_extras::seed_seq_from<std::random_device> seed_source;
    rng = pcg32(seed_source);

    // GC computed properties
    vpg.requireFaceNormals();
    vpg.requireVertexGalerkinMassMatrix();
    vpg.requireVertexLumpedMassMatrix();
    vpg.requireCotanLaplacian();
    vpg.requireFaceAreas();
    vpg.requireVertexIndices();
    vpg.requireVertexGaussianCurvatures();
    vpg.requireFaceIndices();
    vpg.requireEdgeLengths();
    vpg.requireVertexNormals();

    // Initialize the mass matrix
    M = vpg.vertexGalerkinMassMatrix;
    // Initialize the inverted Mass matrix
    Eigen::SparseLU<Eigen::SparseMatrix<double>> solver;
    solver.compute(vpg.vertexGalerkinMassMatrix);
    std::size_t n = mesh.nVertices();
    Eigen::SparseMatrix<double> I(n, n);
    I.setIdentity();
    M_inv = solver.solve(I);

    // Initialize the conformal Laplacian matrix
    L = vpg.cotanLaplacian;

    // Initialize face areas
    initialFaceAreas = vpg.faceAreas;
    auto faceAreas_e = EigenMap(initialFaceAreas);
    initialSurfaceArea = faceAreas_e.sum();

    // Initialize edge length
    targetEdgeLength = vpg.edgeLengths;

    // Initialize maximal volume
    double pi = 2 * std::acos(0.0);
    maxVolume = std::pow(initialSurfaceArea, 1.5) / std::pow(pi, 0.5) / 6;
    //for (gcs::Face f : mesh.faces()) {
    //  maxVolume += signedVolumeFromFace(f, vpg);
    //}

    // Initialize the vertex position of the last iteration
    pastPositions = vpg.inputVertexPositions;

    // Initialize mean curvature vector
    Hn.resize(mesh.nVertices(), 3);

    // initialize area gradient vertex normal
    vertexAreaGradientNormal.resize(mesh.nVertices(), 3);

    // Initialize spontaneous curvature vector
    H0n.resize(mesh.nVertices(), 3);

    // Initialize the magnitude of externally applied force
    gcs::VertexData<double> geodesicDistanceFromAppliedForce 
      = heatMethodDistance(vpg, mesh.vertex(ptInd));
    auto dist_e = geodesicDistanceFromAppliedForce.toMappedVector();
    double stdDev = dist_e.maxCoeff()/conc;
    appliedForceMagnitude = extF / (stdDev * pow(pi * 2, 0.5))
      * (-dist_e.array() * dist_e.array()
        / (2 * stdDev * stdDev)).exp();
  }

  /**
   * @brief Destroy the Force object
   *
   * Explicitly unrequire values required by the constructor. In case, there
   * is another pointer to the HalfEdgeMesh and VertexPositionGeometry
   * elsewhere, calculation of dependent quantities should be respected.
   */
  ~Force() {
    vpg.unrequireFaceNormals();
    vpg.unrequireVertexGalerkinMassMatrix();
    vpg.unrequireVertexLumpedMassMatrix();
    vpg.unrequireCotanLaplacian();
    vpg.unrequireFaceAreas();
    vpg.unrequireVertexIndices();
    vpg.unrequireVertexGaussianCurvatures();
    vpg.unrequireFaceIndices();
    vpg.unrequireEdgeLengths();
    vpg.unrequireVertexNormals();
  }

  void getBendingForces();

  void getStretchingForces();

  void getPressureForces();

  void getDPDForces();

  void getExternalForces();

  void updateForces(); 

  /**
   * @brief Get velocity from the position of the last iteration
   *
   * @param timeStep
   */
  void getVelocityFromPastPosition(double dt);

  /**
   * @brief Update the vertex position and recompute cached values
   *
   */
  void update_Vertex_positions() { vpg.refreshQuantities(); }

  void pcg_test();
};
} // end namespace ddgsolver<|MERGE_RESOLUTION|>--- conflicted
+++ resolved
@@ -102,11 +102,7 @@
       : mesh(mesh_), vpg(vpg_), bendingForces(mesh_, {0, 0, 0}), Parameters(p),
         stretchingForces(mesh_, {0, 0, 0}), dampingForces(mesh_, {0, 0, 0}),
         pressureForces(mesh_, {0, 0, 0}), stochasticForces(mesh_, {0, 0, 0}),
-<<<<<<< HEAD
-        vel(mesh_, {0, 0, 0}) {
-=======
-        externalForces(mesh_, {0, 0, 0}), vertexVelocity(mesh_, { 0, 0, 0 }) {
->>>>>>> f6d35049
+        externalForces(mesh_, {0, 0, 0}), vel(mesh_, { 0, 0, 0 }) {
 
     // Initialize RNG
     pcg_extras::seed_seq_from<std::random_device> seed_source;
