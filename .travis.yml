arch: amd64
os: linux
dist: focal

notifications:
  email: false
  slack:
    secure: "qXwdryidmlwL5RcX3JoAL7BgCF4w/W0dJdmU5r3Bko6N31Xbv4YlFmFKKlh8BwpHidN2X4mBYHHI7vYvsKYr8iW45sSwIs0gYWZkiBtFGU5UpAv0aWT4ZzgEkN4TQ/8XImZcK57E4KFKu1l8bbJt7d0ZNNh0M/elrhrsw0oX/BQ725z5wvmpcaVm0g//Pk2ydk/yH8NwLK0R+t3NwPJ66pS4aBRxBP0qTTqvCzwHuqau0u1QmucdeQJaeg71SZdahYHTqtIfhn//sucxUPzZMRtJDweuCNB5SEeZZxLcpnshkFTa1NDmMMFwzJEIId1QAAoXLR4h6b2lmEfrmdWhbWz/mk0xbIEzhODgMGJRZb62boKiW8XLvdIJfSE9rAHcXRzuFHYaudDquah/WQ7zh5rLX3UMT00FD2XwWzeKclVtiPTfWkukVeWqhdpSMOhr9/bTIIoT1ns751AlyQGOa4sZkVEeUbhPPuTPF5jT9S+PwIhB9x84NZ7AwAxH09rUNgi0liqhNr5pQwtUyl0M2aZA3s1yZBKqVsc3ZBmQIIfEeOSSGZjxn58TxHgUw/28hUdrLUdiix213pKIYppQ+LUJeb3v+5kmIOBLproQkPkcEtLwN5+eYE81RAMG27sHnSDVhQVHb56fY4WR1tB2R1Lrmy3LzduQ9IIQ5ucWQz8="

language: cpp

# Don't shallow clone as this may break the versioning
git:
  depth: false

env:
  global:
    - DEPS_DIR=${HOME}/deps

branches:
  only:
  - master
  - development
  - /^v?((\d+)(\.\d+)*)(-?(a|b|c|rc|alpha|beta)([0-9]+)?)?$/

# BUILD MATRIX
jobs:
  fast_finish: true
  include:
  - stage: test 
    os: windows
    cache: 
      directories: 
        - ${DEPS_DIR}/vcpkg/installed
        - /c/Users/travis/AppData/Local/vcpkg/archives

  - stage: test 
    os: osx
    osx_image: xcode11.6
    addons:
      homebrew:
        packages: ['cmake', 'ninja', 'netcdf']

  - os: osx
    osx_image: xcode12
    addons:
      homebrew:
        packages: ['cmake', 'ninja', 'netcdf']

  - stage: test 
    os: linux
    dist: bionic
    compiler: gcc
    python: 3.6
    addons:
      apt:
        packages: ['ninja-build', 'libnetcdf-dev', 'libnetcdf-c++4-dev', 'xorg-dev']

  - stage: test
    os: linux
    dist: focal
    compiler: gcc
    python: 3.7
    addons:
      apt:
        packages: ['ninja-build', 'libnetcdf-dev', 'libnetcdf-c++4-dev', 'xorg-dev']

  - stage: deploy
<<<<<<< HEAD
=======
    if: branch = master
>>>>>>> 3291c72c
    os: linux
    dist: focal
    compiler: gcc
    python: 3.7
    addons:
      apt:
        packages: ['ninja-build', 'libnetcdf-dev', 'libnetcdf-c++4-dev', 'xorg-dev', 'doxygen', 'graphviz']
    before_install: skip
    install: skip
    script:
      - |
        mkdir -p build && cd build;
        cmake -DCMAKE_BUILD_TYPE=RELEASE -DBUILD_PYMEM3DG=OFF -DSUITESPARSE=OFF -DWITH_NETCDF=ON -GNinja ..;
        ninja mem3dg_docs;
    deploy: 
      provider: pages
      strategy: git
      local_dir: build/docs/html
      skip_cleanup: true
      token: $GITHUB_TOKEN
      keep_history: false
      on:
        branch: master
        repo: RangamaniLabUCSD/Mem3DG
  
  - stage: deploy
<<<<<<< HEAD
=======
    if: branch =~ ^v?((\d+)(\.\d+)*)(-?(a|b|c|rc|alpha|beta)([0-9]+)?)?$
>>>>>>> 3291c72c
    os: linux
    dist: focal
    compiler: gcc
    python: 3.7
    addons:
      apt:
        packages: ['ninja-build', 'libnetcdf-dev', 'libnetcdf-c++4-dev', 'xorg-dev', 'doxygen', 'graphviz']
    before_install: skip
    install: skip
    script:
      - python -m pip install scikit-build pytest
      - python setup.py sdist;
    deploy:
      provider: pypi
      username: "__token__"
      password:
        secure: "Mhu/KyVtx+3bPns2FcxnqqK+QTDWHPwkm0vVCwO3VhIZQR1h7XTiPqlmJDaSpNUHbj+9evvniXY3ShQMQdKjDJAq4dzdOHOfvkqk+HFlPs09Uc6R+QqiwwYVjgLsRukeacCmfJiDCVcDOOPmJTUjnXHsvEe+qmaYl60n6EPxMIAjEa0o7J5Yag31amfqLOGBzRVfU7JBQ5GUQtPfUGsCHZvtIKkuwxzYkOSnOw8i7X/UCyMN6MLmgg6DrN6UN/6eZVCXJLFahPHqof1k6OSUt49EjyCTLX97AEeVU2H7gc8NwJP1nOGZ1CjN3u0+gjjtZV98AS7Yb2psnUsyOOrfVydxYQqnUD0qwU0y/vcB0AmzT06G0hJiekC+QOux1zBHgUHYf6RNOOKuOegwQF2BMfmbl9C6E4WtLO/RGLqPJNsvC9z6T16NU2GqzRIgQ9+NuntpAWW5z7cmi1vojkvQjZ81VfXxzgI+QwPVEKpv8/SREtPN8jKOu/k63U8IWa+SHTX+DxAwjM/1LYQGw4XoV0k6x/W56xr5fw/kvHRdwOwQFEaySFQ1/tMy1H58DPAXguThBj6UbT3bOhJnyKikmLXCWprQ8YptbWppxkCCbg0pQTVYBfj6Ua5q7rrQT0vO8uG9/Utl4wKJc9qE+z9JH33venPC/tn+XtuCp4lcShs="
      skip_cleanup: true
      skip_existing: true
      distributions: "sdist"
      on:
        tags: true
        repo: RangamaniLabUCSD/Mem3DG
       
        
before_install:
- if [[ "${MATRIX_EVAL}" != "" ]]; then eval ${MATRIX_EVAL}; fi
- |
    if [ "$TRAVIS_OS_NAME" = "windows" ]; then
      mkdir -p ${DEPS_DIR}/vcpkg
      pushd ${DEPS_DIR}/vcpkg
      git init
      git remote add origin https://github.com/microsoft/vcpkg 
      git fetch origin master
      git checkout -b master origin/master
      ./bootstrap-vcpkg.bat
      ./vcpkg install netcdf-c:x64-windows netcdf-cxx4:x64-windows
      popd
    fi

# Show OS/compiler version
- uname -a
- $CXX --version

install:
- mkdir -p build && cd build;
- |
    if [ "$TRAVIS_OS_NAME" = "windows" ]; then
      cmake -DCMAKE_BUILD_TYPE=RELEASE -DBUILD_PYMEM3DG=OFF -DSUITESPARSE=OFF -DWITH_NETCDF=ON -DCMAKE_TOOLCHAIN_FILE="${DEPS_DIR}/vcpkg/scripts/buildsystems/vcpkg.cmake" -G "Visual Studio 15 2017 Win64" ..
    else
      cmake -DCMAKE_BUILD_TYPE=RELEASE -DBUILD_PYMEM3DG=OFF -DSUITESPARSE=OFF -DWITH_NETCDF=ON -GNinja ..
    fi
- cmake --build . --config Release

script:
- ctest -C Release -V -j<|MERGE_RESOLUTION|>--- conflicted
+++ resolved
@@ -66,10 +66,7 @@
         packages: ['ninja-build', 'libnetcdf-dev', 'libnetcdf-c++4-dev', 'xorg-dev']
 
   - stage: deploy
-<<<<<<< HEAD
-=======
     if: branch = master
->>>>>>> 3291c72c
     os: linux
     dist: focal
     compiler: gcc
@@ -96,10 +93,7 @@
         repo: RangamaniLabUCSD/Mem3DG
   
   - stage: deploy
-<<<<<<< HEAD
-=======
     if: branch =~ ^v?((\d+)(\.\d+)*)(-?(a|b|c|rc|alpha|beta)([0-9]+)?)?$
->>>>>>> 3291c72c
     os: linux
     dist: focal
     compiler: gcc
