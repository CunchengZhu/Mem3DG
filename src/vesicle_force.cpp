// Membrane Dynamics in 3D using Discrete Differential Geometry (Mem3DG)
//
// This Source Code Form is subject to the terms of the Mozilla Public
// License, v. 2.0. If a copy of the MPL was not distributed with this
// file, You can obtain one at http://mozilla.org/MPL/2.0/.
//
// Copyright (c) 2020:
//     Laboratory for Computational Cellular Mechanobiology
//     Cuncheng Zhu (cuzhu@eng.ucsd.edu)
//     Christopher T. Lee (ctlee@ucsd.edu)
//     Ravi Ramamoorthi (ravir@cs.ucsd.edu)
//     Padmini Rangamani (prangamani@eng.ucsd.edu)
//

#include <cassert>
#include <cmath>
#include <iostream>

#include <geometrycentral/numerical/linear_solvers.h>
#include <geometrycentral/surface/halfedge_mesh.h>
#include <geometrycentral/surface/intrinsic_geometry_interface.h>
#include <geometrycentral/surface/vertex_position_geometry.h>
#include <geometrycentral/utilities/vector3.h>

#include <Eigen/Core>

#include "mem3dg/solver/force.h"
#include "mem3dg/solver/meshops.h"
#include "mem3dg/solver/util.h"

namespace ddgsolver {
namespace gc = ::geometrycentral;
namespace gcs = ::geometrycentral::surface;

void Force::getConservativeForces() {
  
  /// 0. GENERAL
  // map the MeshData to eigen matrix XXX_e
  auto bendingForces_e = EigenMap<double, 3>(bendingForces);
  auto pressureForces_e = EigenMap<double, 3>(pressureForces);
  auto stretchingForces_e = EigenMap<double, 3>(stretchingForces);
  auto positions = EigenMap<double, 3>(vpg.inputVertexPositions);
  auto vertexAngleNormal_e = EigenMap<double, 3>(vpg.vertexNormals);

  // Alias
  std::size_t n_vertices = (mesh.nVertices());

  /// A. BENDING FORCE
  // update the (tufted) mass and conformal Laplacian matrix
  if (isTuftedLaplacian) {
    getTuftedLaplacianAndMass(M, L, mesh, vpg, mollifyFactor);
  } else {
    M = vpg.vertexLumpedMassMatrix;
    L = vpg.cotanLaplacian;
  }
  // Cache the inverse mass matrix
  M_inv = (1 / (M.diagonal().array())).matrix().asDiagonal();

  // calculate mean curvature
  H = rowwiseDotProduct(L * positions / 2.0, vertexAngleNormal_e);

  // Gaussian curvature
  auto &KG = vpg.vertexGaussianCurvatures.raw();

  // calculate the Laplacian of mean curvature H
  Eigen::Matrix<double, Eigen::Dynamic, 1> lap_H = L * M_inv * H;

  // initialize the spontaneous curvature matrix
  H0.setConstant(n_vertices, 1, P.H0);

  // initialize and calculate intermediary result scalarTerms
  Eigen::Matrix<double, Eigen::Dynamic, 1> scalarTerms =
      M_inv * rowwiseProduct(H, H) + rowwiseProduct(H, H0) - KG;
  /*Eigen::Matrix<double, Eigen::Dynamic, 1> zeroMatrix;
  zeroMatrix.resize(n_vertices, 1);
  zeroMatrix.setZero();
  scalarTerms = scalarTerms.array().max(zeroMatrix.array());*/

  // initialize and calculate intermediary result productTerms
  Eigen::Matrix<double, Eigen::Dynamic, 1> productTerms;
<<<<<<< HEAD
  productTerms.resize(n_vertices, 1);
  productTerms = 2.0 * rowwiseProduct(scalarTerms, M_inv * H - H0);

=======
  // productTerms.resize(n_vertices, 1);
  productTerms = rowwiseProduct(scalarTerms, M_inv * H - H0);
  // calculate bendingForce
>>>>>>> e057f755
  bendingForces_e = -2.0 * P.Kb * rowwiseScaling(productTerms + lap_H, vertexAngleNormal_e);

  /// B. PRESSURE FORCES
  volume = 0;
  double face_volume;
  gcs::FaceData<int> sign_of_volume(mesh);
  for (gcs::Face f : mesh.faces()) {
    face_volume = signedVolumeFromFace(f, vpg);
    volume += face_volume;
    if (face_volume < 0) {
      sign_of_volume[f] = -1;
    } else {
      sign_of_volume[f] = 1;
    }
  } 
  pressureForces_e =
      rowwiseScaling(-2.0 * P.Kv * (volume - refVolume * P.Vt) /
                         (refVolume * P.Vt) * vpg.vertexDualAreas.raw(),
                     vertexAngleNormal_e); 


  /// C. STRETCHING FORCES (CAPILLARY PRESSURE)
  const gcs::FaceData<gc::Vector3> &face_n = vpg.faceNormals;
  const gcs::FaceData<double> &face_a = vpg.faceAreas;
  Eigen::Matrix<double, Eigen::Dynamic, 1> faceArea_e = vpg.faceAreas.raw();
  surfaceArea = faceArea_e.sum();
  stretchingForces_e =
      rowwiseScaling(-2.0 * P.Ksg * (surfaceArea - targetSurfaceArea) /
                         targetSurfaceArea * 2.0 * H,
                     vertexAngleNormal_e);

  /// D. LOCAL REGULARIZATION
  if ((P.Ksl != 0) && (P.Kse != 0)) {
    for (gcs::Vertex v : mesh.vertices()) {

      for (gcs::Halfedge he : v.outgoingHalfedges()) {
        gcs::Halfedge base_he = he.next();

        // Stretching forces
        gc::Vector3 edgeGradient = -vecFromHalfedge(he, vpg).normalize();
        gc::Vector3 base_vec = vecFromHalfedge(base_he, vpg);
        gc::Vector3 gradient = -gc::cross(base_vec, face_n[he.face()]);
        assert((gc::dot(gradient, vecFromHalfedge(he, vpg))) < 0);
        if (P.Ksl != 0) {
          stretchingForces[v] +=
              -2.0 * P.Ksl * gradient *
              (face_a[base_he.face()] - targetFaceAreas[base_he.face()]) /
              targetFaceAreas[base_he.face()];
        }

        if (P.Kse != 0) {
          stretchingForces[v] +=
              -P.Kse * edgeGradient *
              (vpg.edgeLengths[he.edge()] - targetEdgeLengths[he.edge()]) /
              targetEdgeLengths[he.edge()];
        }
      }
    }
  }

}
} // end namespace ddgsolver<|MERGE_RESOLUTION|>--- conflicted
+++ resolved
@@ -78,15 +78,9 @@
 
   // initialize and calculate intermediary result productTerms
   Eigen::Matrix<double, Eigen::Dynamic, 1> productTerms;
-<<<<<<< HEAD
   productTerms.resize(n_vertices, 1);
   productTerms = 2.0 * rowwiseProduct(scalarTerms, M_inv * H - H0);
 
-=======
-  // productTerms.resize(n_vertices, 1);
-  productTerms = rowwiseProduct(scalarTerms, M_inv * H - H0);
-  // calculate bendingForce
->>>>>>> e057f755
   bendingForces_e = -2.0 * P.Kb * rowwiseScaling(productTerms + lap_H, vertexAngleNormal_e);
 
   /// B. PRESSURE FORCES
