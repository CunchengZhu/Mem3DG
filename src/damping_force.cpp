
#include <iostream>
#include <cmath>

#include <geometrycentral/surface/halfedge_mesh.h>
#include <geometrycentral/surface/vertex_position_geometry.h>
#include <geometrycentral/utilities/vector3.h>

#include "ddgsolver/force.h"

namespace gc = ::geometrycentral;
namespace gcs = ::geometrycentral::surface;

<<<<<<< HEAD
void Force::damping_force(double gamma) {
  gcs::VertexData<size_t> &v_ind = vpg.vertexIndices;

=======
void Force::getDampingForces(double gamma)
{
>>>>>>> 6779ef4a
  // Compute approximate vertex positions
  // TODO: this can be computed on vertex position update and cached to prevent
  // the sequential loop.
  gcs::VertexData<gc::Vector3> velocity(mesh);
  for (gcs::Vertex v : mesh.vertices()) {
    velocity[v] = (vpg.inputVertexPositions[v] - pastPositions[v]) / timestep;
    // std::cout << "I am here" << pastPositions[v] << std::endl;
  }

  for (gcs::Vertex v : mesh.vertices()) {
    for (gcs::Vertex v_adj : v.adjacentVertices()) {
      gc::Vector3 velo_diff = velocity[v] - velocity[v_adj];
      gc::Vector3 posi_diff_unit =
          (vpg.inputVertexPositions[v] - vpg.inputVertexPositions[v_adj])
              .normalize();
<<<<<<< HEAD
      for (size_t i = 0; i < 3; i++) {
        dampingForces(v_ind[v], i) +=
            (gc::dot(velo_diff, posi_diff_unit) * posi_diff_unit)[i];
      }
=======
      dampingForces[v] += (gc::dot(velo_diff, posi_diff_unit) * posi_diff_unit);
>>>>>>> 6779ef4a
    }
  }
}<|MERGE_RESOLUTION|>--- conflicted
+++ resolved
@@ -11,14 +11,8 @@
 namespace gc = ::geometrycentral;
 namespace gcs = ::geometrycentral::surface;
 
-<<<<<<< HEAD
-void Force::damping_force(double gamma) {
-  gcs::VertexData<size_t> &v_ind = vpg.vertexIndices;
-
-=======
 void Force::getDampingForces(double gamma)
 {
->>>>>>> 6779ef4a
   // Compute approximate vertex positions
   // TODO: this can be computed on vertex position update and cached to prevent
   // the sequential loop.
@@ -34,14 +28,7 @@
       gc::Vector3 posi_diff_unit =
           (vpg.inputVertexPositions[v] - vpg.inputVertexPositions[v_adj])
               .normalize();
-<<<<<<< HEAD
-      for (size_t i = 0; i < 3; i++) {
-        dampingForces(v_ind[v], i) +=
-            (gc::dot(velo_diff, posi_diff_unit) * posi_diff_unit)[i];
-      }
-=======
       dampingForces[v] += (gc::dot(velo_diff, posi_diff_unit) * posi_diff_unit);
->>>>>>> 6779ef4a
     }
   }
 }