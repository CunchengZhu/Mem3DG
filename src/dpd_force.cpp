
#include <cassert>
#include <cmath>
#include <iomanip>
#include <iostream>
#include <random>

#include <geometrycentral/numerical/linear_solvers.h>
#include <geometrycentral/surface/halfedge_mesh.h>
#include <geometrycentral/surface/intrinsic_geometry_interface.h>
#include <geometrycentral/surface/vertex_position_geometry.h>
#include <geometrycentral/utilities/vector3.h>

#include <Eigen/Core>

#include <pcg_random.hpp>

#include "ddgsolver/force.h"

namespace ddgsolver {

namespace gc = ::geometrycentral;
namespace gcs = ::geometrycentral::surface;

void Force::getVelocityFromPastPosition(double dt) {
  auto vel_e = EigenMap<double, 3>(vel);
  auto pos_e = EigenMap<double, 3>(vpg.inputVertexPositions);
  auto pastpos_e = EigenMap<double, 3>(pastPositions);
  vel_e = (pos_e - pastpos_e) / dt;
}

void Force::getDPDForces() {
  // Reset forces to zero
  auto dampingForces_e = EigenMap<double, 3>(dampingForces);
  auto stochasticForces_e = EigenMap<double, 3>(stochasticForces);
  dampingForces_e.setZero();
  stochasticForces_e.setZero();

  // alias positions
  const auto &pos = vpg.inputVertexPositions;

  // std::default_random_engine random_generator;
  // gcs::EdgeData<double> random_var(mesh);
  std::normal_distribution<double> normal_dist(0, sigma);

  for (gcs::Edge e : mesh.edges()) {
    gcs::Halfedge he = e.halfedge();
    gcs::Vertex v1 = he.vertex();
    gcs::Vertex v2 = he.next().vertex();

    gc::Vector3 dVel12 = vel[v1] - vel[v2];
    gc::Vector3 dPos12_n = (pos[v1] - pos[v2]).normalize();

    // gc::Vector3 dVel21 = vel[v2] - vel[v1];
    // gc::Vector3 dPos21_n = (pos[v2] - pos[v1]).normalize();

    // std::cout << -gamma * (gc::dot(dVel12, dPos12_n) * dPos12_n)
    //           << " == " << -gamma * (gc::dot(-dVel12, -dPos12_n) * -dPos12_n)
    //           << " == " << -gamma * (gc::dot(dVel21, dPos21_n) * dPos21_n)
    //           << std::endl;
    
    gc::Vector3 df = gamma * (gc::dot(dVel12, dPos12_n) * dPos12_n);
    dampingForces[v1] -= df;
    dampingForces[v2] += df;

    double noise = normal_dist(rng);
    stochasticForces[v1] += noise * dPos12_n;
    stochasticForces[v2] -= noise * dPos12_n;

    // random_var[e] = normal_dist(rng);
  }

  // for (gcs::Vertex v : mesh.vertices()) {
  //   for (gcs::Halfedge he : v.outgoingHalfedges()) {
  //     auto v_adj = he.next().vertex();

  //     gc::Vector3 dVel = vel[v] - vel[v_adj];
  //     gc::Vector3 dPos_n = (pos[v] - pos[v_adj]).normalize();
  //     dampingForces[v] += -gamma * (gc::dot(dVel, dPos_n) * dPos_n);
  //     stochasticForces[v] += random_var[he.edge()] * dPos_n;
  //   }
  // }
}

<<<<<<< HEAD
void Force::getDampingForces() {
  dampingForces.fill({0.0, 0.0, 0.0});

  for (gcs::Vertex v : mesh.vertices()) {
    for (gcs::Vertex v_adj : v.adjacentVertices()) {
      gc::Vector3 velo_diff = vel[v] - vel[v_adj];
      gc::Vector3 posi_diff_unit =
          (vpg.inputVertexPositions[v] - vpg.inputVertexPositions[v_adj])
              .normalize();
      dampingForces[v] +=
          -gamma * (gc::dot(velo_diff, posi_diff_unit) * posi_diff_unit);
    }
  }
}

void Force::getStochasticForces() {
  stochasticForces.fill({0, 0, 0});
  gcs::EdgeData<double> random_var(mesh);
  std::normal_distribution<double> normal_dist(0, sigma);

  for (gcs::Edge e : mesh.edges()) {
    random_var[e] = normal_dist(rng);
  }
  for (gcs::Vertex v : mesh.vertices()) {
    for (gcs::Halfedge he : v.outgoingHalfedges()) {
      gc::Vector3 posi_diff_unit = -vecFromHalfedge(he, vpg).normalize();
      stochasticForces[v] += random_var[he.edge()] * posi_diff_unit;
    }
  }
}

=======
>>>>>>> f6d35049
void Force::pcg_test() {
  // Generate a normal distribution around that mean
  std::normal_distribution<> normal_dist(0, 2);

  // Make a copy of the RNG state to use later
  pcg32 rng_checkpoint = rng;

  // Produce histogram
  std::map<int, int> hist;
  for (int n = 0; n < 10000; ++n) {
    ++hist[std::round(normal_dist(rng))];
  }
  std::cout << "Normal distribution around " << 0 << ":\n";
  for (auto p : hist) {
    std::cout << std::fixed << std::setprecision(1) << std::setw(2) << p.first
              << ' ' << std::string(p.second / 30, '*') << '\n';
  }

  // Produce information about RNG usage
  std::cout << "Required " << (rng - rng_checkpoint) << " random numbers.\n";
}

} // end namespace ddgsolver<|MERGE_RESOLUTION|>--- conflicted
+++ resolved
@@ -66,56 +66,9 @@
     double noise = normal_dist(rng);
     stochasticForces[v1] += noise * dPos12_n;
     stochasticForces[v2] -= noise * dPos12_n;
-
-    // random_var[e] = normal_dist(rng);
-  }
-
-  // for (gcs::Vertex v : mesh.vertices()) {
-  //   for (gcs::Halfedge he : v.outgoingHalfedges()) {
-  //     auto v_adj = he.next().vertex();
-
-  //     gc::Vector3 dVel = vel[v] - vel[v_adj];
-  //     gc::Vector3 dPos_n = (pos[v] - pos[v_adj]).normalize();
-  //     dampingForces[v] += -gamma * (gc::dot(dVel, dPos_n) * dPos_n);
-  //     stochasticForces[v] += random_var[he.edge()] * dPos_n;
-  //   }
-  // }
-}
-
-<<<<<<< HEAD
-void Force::getDampingForces() {
-  dampingForces.fill({0.0, 0.0, 0.0});
-
-  for (gcs::Vertex v : mesh.vertices()) {
-    for (gcs::Vertex v_adj : v.adjacentVertices()) {
-      gc::Vector3 velo_diff = vel[v] - vel[v_adj];
-      gc::Vector3 posi_diff_unit =
-          (vpg.inputVertexPositions[v] - vpg.inputVertexPositions[v_adj])
-              .normalize();
-      dampingForces[v] +=
-          -gamma * (gc::dot(velo_diff, posi_diff_unit) * posi_diff_unit);
-    }
   }
 }
 
-void Force::getStochasticForces() {
-  stochasticForces.fill({0, 0, 0});
-  gcs::EdgeData<double> random_var(mesh);
-  std::normal_distribution<double> normal_dist(0, sigma);
-
-  for (gcs::Edge e : mesh.edges()) {
-    random_var[e] = normal_dist(rng);
-  }
-  for (gcs::Vertex v : mesh.vertices()) {
-    for (gcs::Halfedge he : v.outgoingHalfedges()) {
-      gc::Vector3 posi_diff_unit = -vecFromHalfedge(he, vpg).normalize();
-      stochasticForces[v] += random_var[he.edge()] * posi_diff_unit;
-    }
-  }
-}
-
-=======
->>>>>>> f6d35049
 void Force::pcg_test() {
   // Generate a normal distribution around that mean
   std::normal_distribution<> normal_dist(0, 2);
